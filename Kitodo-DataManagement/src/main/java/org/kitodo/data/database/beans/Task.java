--- conflicted
+++ resolved
@@ -17,7 +17,6 @@
 import static javax.persistence.CascadeType.REFRESH;
 
 import java.util.ArrayList;
-import java.util.Collections;
 import java.util.Date;
 import java.util.List;
 import java.util.Objects;
@@ -130,23 +129,17 @@
      * This field contains information about users, which are allowed to work on
      * this task.
      */
-<<<<<<< HEAD
     @ManyToMany(cascade = PERSIST)
     @JoinTable(name = "task_x_user",
         joinColumns = @JoinColumn(name = "task_id", foreignKey = @ForeignKey(name = "FK_task_x_user_task_id")),
         inverseJoinColumns = @JoinColumn(name = "user_id", foreignKey = @ForeignKey(name = "FK_task_x_user_user_id"))
     )
-=======
-    @ManyToMany(cascade = CascadeType.PERSIST)
-    @JoinTable(name = "task_x_user", joinColumns = {@JoinColumn(name = "task_id", foreignKey = @ForeignKey(name = "FK_task_x_user_task_id")) }, inverseJoinColumns = {@JoinColumn(name = "user_id", foreignKey = @ForeignKey(name = "FK_task_x_user_user_id")) })
->>>>>>> bebe7364
     private List<User> users;
 
     /**
      * This field contains information about user's groups, which are allowed to
      * work on this task.
      */
-<<<<<<< HEAD
     @ManyToMany(cascade = PERSIST)
     @JoinTable(name = "task_x_userGroup",
         joinColumns = @JoinColumn(name = "task_id", foreignKey = @ForeignKey(name = "FK_task_x_userGroup_task_id")),
@@ -164,20 +157,6 @@
         inverseJoinColumns = @JoinColumn(name = "folder_id", foreignKey = @ForeignKey(name = "FK_task_x_folder_folder_id"))
     )
     private List<Folder> typeGenerate;
-=======
-    @ManyToMany(cascade = CascadeType.PERSIST)
-    @JoinTable(name = "task_x_userGroup", joinColumns = {@JoinColumn(name = "task_id", foreignKey = @ForeignKey(name = "FK_task_x_userGroup_task_id")) }, inverseJoinColumns = {@JoinColumn(name = "userGroup_id", foreignKey = @ForeignKey(name = "FK_task_x_user_userGroup_id")) })
-    private List<UserGroup> userGroups;
-
-    /**
-     * This field contains information about typeGenerate, whose contents are to
-     * be generated in this task.
-     */
-    @ManyToMany(cascade = CascadeType.PERSIST)
-    @JoinTable(name = "typeGenerate_task_x_folder", joinColumns = {@JoinColumn(name = "task_id", foreignKey = @ForeignKey(name = "FK_typeGenerate_task_x_folder_task_id")) }, inverseJoinColumns = {@JoinColumn(name = "folder_id", foreignKey = @ForeignKey(name = "FK_task_x_folder_folder_id")) })
-    private List<Folder> typeGenerate;
-
->>>>>>> bebe7364
     @Transient
     private String localizedTitle;
 
@@ -479,18 +458,6 @@
         if (this.typeGenerate == null) {
             this.typeGenerate = new ArrayList<>();
         }
-<<<<<<< HEAD
-        Project project = template.getProject();
-        Folder source = project.getGeneratorSource();
-        return Objects.nonNull(source) ? new ArrayList<TaskGenerator>() {
-            {
-                project.getFolders().stream()
-                        .filter(λ -> !λ.equals(source) && (λ.getDerivative().isPresent() || λ.getDpi().isPresent()
-                                || λ.getImageScale().isPresent() || λ.getImageSize().isPresent()))
-                        .map(λ -> new TaskGenerator(λ, typeGenerate)).forEach(this::add);
-            }
-        } : Collections.emptyList();
-=======
         List<Project> projects = template.getProjects();
         return new ArrayList<TaskGenerator>() {
             {
@@ -502,7 +469,6 @@
                         .map(λ -> new TaskGenerator(λ, typeGenerate)).forEach(this::add);
             }
         };
->>>>>>> bebe7364
     }
 
     public boolean isTypeExportRussian() {
