/*
 * (c) Kitodo. Key to digital objects e. V. <contact@kitodo.org>
 *
 * This file is part of the Kitodo project.
 *
 * It is licensed under GNU General Public License version 3 or later.
 *
 * For the full copyright and license information, please read the
 * GPL3-License.txt file that was distributed with this source code.
 */

package org.kitodo.data.database.beans;

import static javax.persistence.CascadeType.DETACH;
import static javax.persistence.CascadeType.MERGE;
import static javax.persistence.CascadeType.PERSIST;
import static javax.persistence.CascadeType.REFRESH;

import java.util.ArrayList;
import java.util.Date;
import java.util.List;
import java.util.Objects;

import javax.persistence.Column;
import javax.persistence.Entity;
import javax.persistence.ForeignKey;
import javax.persistence.JoinColumn;
import javax.persistence.JoinTable;
import javax.persistence.ManyToMany;
import javax.persistence.ManyToOne;
import javax.persistence.Table;
import javax.persistence.Transient;

import org.apache.commons.lang3.tuple.Pair;
import org.kitodo.data.database.helper.enums.TaskEditType;
import org.kitodo.data.database.helper.enums.TaskStatus;
import org.kitodo.forms.TaskGenerator;

@Entity
@Table(name = "task")
public class Task extends BaseIndexedBean {
    private static final long serialVersionUID = 6831844584239811846L;

    @Column(name = "title")
    private String title;

    @Column(name = "priority")
    private Integer priority;

    @Column(name = "ordering")
    private Integer ordering;

    @Column(name = "processingStatus")
    private Integer processingStatus;

    @Column(name = "processingTime")
    private Date processingTime;

    @Column(name = "processingBegin")
    private Date processingBegin;

    @Column(name = "processingEnd")
    private Date processingEnd;

    @Column(name = "editType")
    private Integer editType;

    @Column(name = "homeDirectory")
    private short homeDirectory;

    @Column(name = "typeMetadata")
    private boolean typeMetadata = false;

    @Column(name = "typeAutomatic")
    private boolean typeAutomatic = false;

    @Column(name = "typeImportFileUpload")
    private boolean typeImportFileUpload = false;

    @Column(name = "typeExportRussian")
    private boolean typeExportRussian = false;

    @Column(name = "typeImagesRead")
    private boolean typeImagesRead = false;

    @Column(name = "typeImagesWrite")
    private boolean typeImagesWrite = false;

    @Column(name = "typeExportDms")
    private boolean typeExportDMS = false;

    @Column(name = "typeAcceptClose")
    private boolean typeAcceptClose = false;

    @Column(name = "scriptName")
    private String scriptName;

    @Column(name = "scriptPath")
    private String scriptPath;

    @Column(name = "typeCloseVerify")
    private boolean typeCloseVerify = false;

    @Column(name = "batchStep")
    private Boolean batchStep = false;

    @Column(name = "workflowId")
    private String workflowId;

    @Column(name = "workflowCondition")
    private String workflowCondition;

    /**
     * This field contains information about user, which works on this task.
     */
    @ManyToOne
    @JoinColumn(name = "user_id", foreignKey = @ForeignKey(name = "FK_task_user_id"))
    private User processingUser;

    @ManyToOne
    @JoinColumn(name = "template_id", foreignKey = @ForeignKey(name = "FK_task_template_id"))
    private Template template;

    @ManyToOne
    @JoinColumn(name = "process_id", foreignKey = @ForeignKey(name = "FK_task_process_id"))
    private Process process;

    /**
     * This field contains information about users, which are allowed to work on
     * this task.
     */
<<<<<<< HEAD
    @ManyToMany(cascade = PERSIST)
    @JoinTable(name = "task_x_user",
        joinColumns = @JoinColumn(name = "task_id", foreignKey = @ForeignKey(name = "FK_task_x_user_task_id")),
        inverseJoinColumns = @JoinColumn(name = "user_id", foreignKey = @ForeignKey(name = "FK_task_x_user_user_id"))
    )
=======
    @ManyToMany(cascade = CascadeType.PERSIST)
    @JoinTable(name = "task_x_user", joinColumns = {
            @JoinColumn(name = "task_id", foreignKey = @ForeignKey(name = "FK_task_x_user_task_id")) }, inverseJoinColumns = {
                    @JoinColumn(name = "user_id", foreignKey = @ForeignKey(name = "FK_task_x_user_user_id")) })
>>>>>>> 224793aa
    private List<User> users;

    /**
     * This field contains information about user's groups, which are allowed to
     * work on this task.
     */
<<<<<<< HEAD
    @ManyToMany(cascade = PERSIST)
    @JoinTable(name = "task_x_userGroup",
        joinColumns = @JoinColumn(name = "task_id", foreignKey = @ForeignKey(name = "FK_task_x_userGroup_task_id")),
        inverseJoinColumns = @JoinColumn(name = "userGroup_id", foreignKey = @ForeignKey(name = "FK_task_x_user_userGroup_id"))
    )
=======
    @ManyToMany(cascade = CascadeType.PERSIST)
    @JoinTable(name = "task_x_userGroup", joinColumns = {
            @JoinColumn(name = "task_id", foreignKey = @ForeignKey(name = "FK_task_x_userGroup_task_id")) }, inverseJoinColumns = {
                    @JoinColumn(name = "userGroup_id", foreignKey = @ForeignKey(name = "FK_task_x_user_userGroup_id")) })
>>>>>>> 224793aa
    private List<UserGroup> userGroups;

    /**
     * This field contains information about folders whose contents are to be
     * generated in this task.
     */
<<<<<<< HEAD
    @ManyToMany(cascade = {PERSIST, MERGE, REFRESH, DETACH })
=======
    @ManyToMany(cascade = CascadeType.PERSIST)
>>>>>>> 224793aa
    @JoinTable(name = "typeGenerate_task_x_folder",
        joinColumns = @JoinColumn(name = "task_id", foreignKey = @ForeignKey(name = "FK_typeGenerate_task_x_folder_task_id")),
        inverseJoinColumns = @JoinColumn(name = "folder_id", foreignKey = @ForeignKey(name = "FK_task_x_folder_folder_id"))
    )
    private List<Folder> typeGenerate;
    @Transient
    private String localizedTitle;

    /**
     * Constructor.
     */
    public Task() {
        this.title = "";
        this.users = new ArrayList<>();
        this.userGroups = new ArrayList<>();
        this.typeGenerate = new ArrayList<>();
        this.priority = 0;
        this.ordering = 0;
    }

    /**
     * Copy constructor.
     *
     * @param templateTask
     *            task to copy
     */
    public Task(Task templateTask) {
        this.title = templateTask.getTitle();
        this.ordering = templateTask.getOrdering();
        this.priority = templateTask.getPriority();
        this.typeAutomatic = templateTask.isTypeAutomatic();
        this.scriptName = templateTask.getScriptName();
        this.scriptPath = templateTask.getScriptPath();
        this.batchStep = templateTask.isBatchStep();
        this.typeAcceptClose = templateTask.isTypeAcceptClose();
        this.typeCloseVerify = templateTask.isTypeCloseVerify();
        this.typeExportDMS = templateTask.isTypeExportDMS();
        this.typeExportRussian = templateTask.isTypeExportRussian();
        this.typeImagesRead = templateTask.isTypeImagesRead();
        this.typeImagesWrite = templateTask.isTypeImagesWrite();
        this.typeImportFileUpload = templateTask.isTypeImportFileUpload();
        this.typeMetadata = templateTask.isTypeMetadata();
        this.processingStatus = templateTask.getProcessingStatus();
        this.homeDirectory = templateTask.getHomeDirectory();
        this.workflowId = templateTask.getWorkflowId();
        this.workflowCondition = templateTask.getWorkflowCondition();

        // necessary to create new ArrayList in other case session problem!
        this.users = new ArrayList<>(templateTask.getUsers());

        // necessary to create new ArrayList in other case session problem!
        this.userGroups = new ArrayList<>(templateTask.getUserGroups());

        // necessary to create new ArrayList in other case session problem!
        this.typeGenerate = new ArrayList<>(templateTask.getTypeGenerate());
    }

    public String getTitle() {
        return this.title;
    }

    public void setTitle(String title) {
        this.title = title;
    }

    public Integer getPriority() {
        return this.priority;
    }

    public void setPriority(Integer priority) {
        this.priority = priority;
    }

    public Integer getOrdering() {
        return this.ordering;
    }

    public void setOrdering(Integer ordering) {
        this.ordering = ordering;
    }

    /**
     * Getter for editType set to private for hibernate, for use in program use
     * getEditTypeEnum instead.
     *
     * @return editType as integer
     */
    @SuppressWarnings("unused")
    private Integer getEditType() {
        return this.editType;
    }

    /**
     * Set editType to defined integer. only for internal use through hibernate,
     * for changing editType use setEditTypeEnum instead.
     *
     * @param editType
     *            as Integer
     */
    public void setEditType(Integer editType) {
        this.editType = editType;
    }

    /**
     * Get editType as {@link TaskEditType}.
     *
     * @return current edit type
     */
    public TaskEditType getEditTypeEnum() {
        return TaskEditType.getTypeFromValue(this.editType);
    }

    /**
     * Set editType to specific value from {@link TaskEditType}.
     *
     * @param inputType
     *            as {@link TaskEditType}
     */
    public void setEditTypeEnum(TaskEditType inputType) {
        this.editType = inputType.getValue();
    }

    /**
     * Getter for processing status (set to private for hibernate), for use in
     * program use getProcessingStatusEnum instead.
     *
     * @return processingStatus as integer
     */
    public Integer getProcessingStatus() {
        return this.processingStatus;
    }

    /**
     * Set processing status to defined integer. only for internal use through
     * hibernate, for changing processing status use setProcessingStatusEnum
     * instead.
     *
     * @param processingStatus
     *            as Integer
     */
    public void setProcessingStatus(Integer processingStatus) {
        this.processingStatus = processingStatus;
    }

    /**
     * Set processing status to specific value from {@link TaskStatus}.
     *
     * @param inputStatus
     *            as {@link TaskStatus}
     */
    public void setProcessingStatusEnum(TaskStatus inputStatus) {
        this.processingStatus = inputStatus.getValue();
    }

    /**
     * Get processing status as {@link TaskStatus}.
     *
     * @return current processing status
     */
    public TaskStatus getProcessingStatusEnum() {
        return TaskStatus.getStatusFromValue(this.processingStatus);
    }

    public Date getProcessingTime() {
        return this.processingTime;
    }

    public void setProcessingTime(Date processingTime) {
        this.processingTime = processingTime;
    }

    public Date getProcessingBegin() {
        return this.processingBegin;
    }

    public void setProcessingBegin(Date processingBegin) {
        this.processingBegin = processingBegin;
    }

    public Date getProcessingEnd() {
        return this.processingEnd;
    }

    public void setProcessingEnd(Date processingEnd) {
        this.processingEnd = processingEnd;
    }

    public short getHomeDirectory() {
        return this.homeDirectory;
    }

    public void setHomeDirectory(short homeDirectory) {
        this.homeDirectory = homeDirectory;
    }

    public User getProcessingUser() {
        return this.processingUser;
    }

    public void setProcessingUser(User processingUser) {
        this.processingUser = processingUser;
    }

    public Process getProcess() {
        return this.process;
    }

    public void setProcess(Process process) {
        this.process = process;
    }

    /**
     * Get template.
     *
     * @return value of template
     */
    public Template getTemplate() {
        return this.template;
    }

    /**
     * Set template.
     *
     * @param template
     *            as Template
     */
    public void setTemplate(Template template) {
        this.template = template;
    }

    /**
     * Get list of users.
     *
     * @return list of User objects or empty list
     */
    public List<User> getUsers() {
        if (this.users == null) {
            this.users = new ArrayList<>();
        }
        return this.users;
    }

    /**
     * Set list of users.
     *
     * @param users
     *            as list
     */
    public void setUsers(List<User> users) {
        this.users = users;
    }

    /**
     * Get list of user groups.
     *
     * @return list of UserGroup objects or empty list
     */
    public List<UserGroup> getUserGroups() {
        if (this.userGroups == null) {
            this.userGroups = new ArrayList<>();
        }
        return this.userGroups;
    }

    /**
     * Set list of user groups.
     *
     * @param userGroups
     *            as list
     */
    public void setUserGroups(List<UserGroup> userGroups) {
        this.userGroups = userGroups;
    }

    /**
     * Get list of type generate.
     *
     * @return list of Folder objects or empty list
     */
    public List<Folder> getTypeGenerate() {
        if (this.typeGenerate == null) {
            this.typeGenerate = new ArrayList<>();
        }
        return typeGenerate;
    }

    /**
     * Set list of type generate.
     *
     * @param typeGenerate
     *            as list
     */
    public void setTypeGenerate(List<Folder> typeGenerate) {
        this.typeGenerate = typeGenerate;
    }

    /**
     * Get list of folders to generate.
     *
     * @return list of Folder objects or empty list
     */
    @SuppressWarnings("serial")
    public List<TaskGenerator> getGenerators() {
        if (this.typeGenerate == null) {
            this.typeGenerate = new ArrayList<>();
        }
        List<Project> projects = template.getProjects();
        return new ArrayList<TaskGenerator>() {
            {
                projects.stream().filter(λ -> Objects.nonNull(λ.getGeneratorSource()))
                        .flatMap(λ -> λ.getFolders().stream().map(μ -> Pair.of(μ, λ.getGeneratorSource())))
                        .filter(λ -> !λ.getLeft().equals(λ.getRight())).map(λ -> λ.getLeft())
                        .filter(λ -> λ.getDerivative().isPresent() || λ.getDpi().isPresent()
                                || λ.getImageScale().isPresent() || λ.getImageSize().isPresent())
                        .map(λ -> new TaskGenerator(λ, typeGenerate)).forEach(this::add);
            }
        };
    }

    public boolean isTypeExportRussian() {
        return this.typeExportRussian;
    }

    public void setTypeExportRussian(boolean typeExportRussian) {
        this.typeExportRussian = typeExportRussian;
    }

    public boolean isTypeImagesRead() {
        return this.typeImagesRead;
    }

    public void setTypeImagesRead(boolean typeImagesRead) {
        this.typeImagesRead = typeImagesRead;
    }

    public boolean isTypeImagesWrite() {
        return this.typeImagesWrite;
    }

    /**
     * Set task type images. If types is true, it also sets type images read to
     * true.
     *
     * @param typeImagesWrite
     *            true or false
     */
    public void setTypeImagesWrite(boolean typeImagesWrite) {
        this.typeImagesWrite = typeImagesWrite;
        if (typeImagesWrite) {
            this.typeImagesRead = true;
        }
    }

    public boolean isTypeExportDMS() {
        return this.typeExportDMS;
    }

    public void setTypeExportDMS(boolean typeExportDMS) {
        this.typeExportDMS = typeExportDMS;
    }

    public boolean isTypeImportFileUpload() {
        return this.typeImportFileUpload;
    }

    public void setTypeImportFileUpload(boolean typeImportFileUpload) {
        this.typeImportFileUpload = typeImportFileUpload;
    }

    public boolean isTypeMetadata() {
        return this.typeMetadata;
    }

    public void setTypeMetadata(boolean typeMetadata) {
        this.typeMetadata = typeMetadata;
    }

    public boolean isTypeAcceptClose() {
        return this.typeAcceptClose;
    }

    public void setTypeAcceptClose(boolean typeAcceptClose) {
        this.typeAcceptClose = typeAcceptClose;
    }

    public boolean isTypeAutomatic() {
        return this.typeAutomatic;
    }

    public void setTypeAutomatic(boolean typeAutomatic) {
        this.typeAutomatic = typeAutomatic;
    }

    public boolean isTypeCloseVerify() {
        return this.typeCloseVerify;
    }

    public void setTypeCloseVerify(boolean typeCloseVerify) {
        this.typeCloseVerify = typeCloseVerify;
    }

    public String getScriptName() {
        return this.scriptName;
    }

    public void setScriptName(String scriptName) {
        this.scriptName = scriptName;
    }

    public String getScriptPath() {
        return this.scriptPath;
    }

    public void setScriptPath(String scriptPath) {
        this.scriptPath = scriptPath;
    }

    /**
     * Get workflow id - id of task object in diagram - by this id we can identify
     * change done to task.
     *
     * @return workflow id as String
     */
    public String getWorkflowId() {
        return workflowId;
    }

    /**
     * Set workflow id.
     *
     * @param workflowId
     *            id of task object in diagram - by this id we can identify change
     *            done to task
     */
    public void setWorkflowId(String workflowId) {
        this.workflowId = workflowId;
    }

    /**
     * Get workflowCondition.
     *
     * @return value of workflowCondition
     */
    public String getWorkflowCondition() {
        return workflowCondition;
    }

    /**
     * Set workflowCondition.
     *
     * @param workflowCondition
     *            as String
     */
    public void setWorkflowCondition(String workflowCondition) {
        this.workflowCondition = workflowCondition;
    }

    public Boolean getBatchStep() {
        if (this.batchStep == null) {
            this.batchStep = Boolean.FALSE;
        }
        return this.batchStep;
    }

    public Boolean isBatchStep() {
        if (this.batchStep == null) {
            this.batchStep = Boolean.FALSE;
        }
        return this.batchStep;
    }

    public void setBatchStep(Boolean batchStep) {
        if (batchStep == null) {
            batchStep = Boolean.FALSE;
        }
        this.batchStep = batchStep;
    }

    /**
     * Get localized title.
     *
     * @return localized title as String
     */
    public String getLocalizedTitle() {
        return this.localizedTitle;
    }

    /**
     * Set localized titles as String.
     *
     * @param localizedTitle
     *            as String
     */
    public void setLocalizedTitle(String localizedTitle) {
        this.localizedTitle = localizedTitle;
    }

    // Here will be methods which should be in TaskService but are used by jsp
    // files
    /**
     * Get task title with user full name.
     *
     * @return task title with user full name as String
     */
    public String getTitleWithUserName() {
        String result = this.getTitle();
        if (this.getProcessingUser() != null && this.getProcessingUser().getId() != null
                && this.getProcessingUser().getId() != 0) {
            result += " (" + this.getProcessingUser().getFullName() + ")";
        }
        return result;
    }

    public String getProcessingStatusAsString() {
        return String.valueOf(this.processingStatus);
    }

    public void setProcessingStatusAsString(String inputProcessingStatus) {
        this.processingStatus = Integer.parseInt(inputProcessingStatus);
    }

    public String getProcessingBeginAsFormattedString() {
        return this.processingBegin.toString();
        // return Helper.getDateAsFormattedString(task.getProcessingBegin());
    }

    public String getProcessingTimeAsFormattedString() {
        return this.processingTime.toString();
        // return Helper.getDateAsFormattedString(task.getProcessingTime());
    }

    public String getProcessingEndAsFormattedString(Task task) {
        return task.processingEnd.toString();
        // return Helper.getDateAsFormattedString(task.getProcessingEnd());
    }

    public int getProcessingTimeNow() {
        return 1;
    }

    @Override
    public boolean equals(Object o) {
        if (this == o) {
            return true;
        }
        if (o == null || getClass() != o.getClass()) {
            return false;
        }
        Task task = (Task) o;
        return homeDirectory == task.homeDirectory && typeMetadata == task.typeMetadata
                && typeAutomatic == task.typeAutomatic && typeImportFileUpload == task.typeImportFileUpload
                && typeExportRussian == task.typeExportRussian && typeImagesRead == task.typeImagesRead
                && typeImagesWrite == task.typeImagesWrite && typeExportDMS == task.typeExportDMS
                && typeAcceptClose == task.typeAcceptClose && typeCloseVerify == task.typeCloseVerify
                && Objects.equals(title, task.title) && Objects.equals(priority, task.priority)
                && Objects.equals(ordering, task.ordering) && Objects.equals(processingStatus, task.processingStatus)
                && Objects.equals(processingTime, task.processingTime)
                && Objects.equals(processingBegin, task.processingBegin)
                && Objects.equals(processingEnd, task.processingEnd) && Objects.equals(editType, task.editType)
                && Objects.equals(scriptName, task.scriptName) && Objects.equals(scriptPath, task.scriptPath)
                && Objects.equals(batchStep, task.batchStep) && Objects.equals(workflowId, task.workflowId);
    }

    @Override
    public int hashCode() {
        return Objects.hash(title, priority, ordering, processingStatus, processingTime, processingBegin, processingEnd,
            editType, homeDirectory, typeMetadata, typeAutomatic, typeImportFileUpload, typeExportRussian,
            typeImagesRead, typeImagesWrite, typeExportDMS, typeAcceptClose, scriptName, scriptPath, typeCloseVerify,
            batchStep, workflowId, workflowCondition, processingUser, template, localizedTitle);
    }
}<|MERGE_RESOLUTION|>--- conflicted
+++ resolved
@@ -11,16 +11,12 @@
 
 package org.kitodo.data.database.beans;
 
-import static javax.persistence.CascadeType.DETACH;
-import static javax.persistence.CascadeType.MERGE;
-import static javax.persistence.CascadeType.PERSIST;
-import static javax.persistence.CascadeType.REFRESH;
-
 import java.util.ArrayList;
 import java.util.Date;
 import java.util.List;
 import java.util.Objects;
 
+import javax.persistence.CascadeType;
 import javax.persistence.Column;
 import javax.persistence.Entity;
 import javax.persistence.ForeignKey;
@@ -129,52 +125,33 @@
      * This field contains information about users, which are allowed to work on
      * this task.
      */
-<<<<<<< HEAD
-    @ManyToMany(cascade = PERSIST)
-    @JoinTable(name = "task_x_user",
-        joinColumns = @JoinColumn(name = "task_id", foreignKey = @ForeignKey(name = "FK_task_x_user_task_id")),
-        inverseJoinColumns = @JoinColumn(name = "user_id", foreignKey = @ForeignKey(name = "FK_task_x_user_user_id"))
-    )
-=======
     @ManyToMany(cascade = CascadeType.PERSIST)
     @JoinTable(name = "task_x_user", joinColumns = {
             @JoinColumn(name = "task_id", foreignKey = @ForeignKey(name = "FK_task_x_user_task_id")) }, inverseJoinColumns = {
                     @JoinColumn(name = "user_id", foreignKey = @ForeignKey(name = "FK_task_x_user_user_id")) })
->>>>>>> 224793aa
     private List<User> users;
 
     /**
      * This field contains information about user's groups, which are allowed to
      * work on this task.
      */
-<<<<<<< HEAD
-    @ManyToMany(cascade = PERSIST)
-    @JoinTable(name = "task_x_userGroup",
-        joinColumns = @JoinColumn(name = "task_id", foreignKey = @ForeignKey(name = "FK_task_x_userGroup_task_id")),
-        inverseJoinColumns = @JoinColumn(name = "userGroup_id", foreignKey = @ForeignKey(name = "FK_task_x_user_userGroup_id"))
-    )
-=======
     @ManyToMany(cascade = CascadeType.PERSIST)
     @JoinTable(name = "task_x_userGroup", joinColumns = {
             @JoinColumn(name = "task_id", foreignKey = @ForeignKey(name = "FK_task_x_userGroup_task_id")) }, inverseJoinColumns = {
                     @JoinColumn(name = "userGroup_id", foreignKey = @ForeignKey(name = "FK_task_x_user_userGroup_id")) })
->>>>>>> 224793aa
     private List<UserGroup> userGroups;
 
     /**
-     * This field contains information about folders whose contents are to be
-     * generated in this task.
-     */
-<<<<<<< HEAD
-    @ManyToMany(cascade = {PERSIST, MERGE, REFRESH, DETACH })
-=======
+     * This field contains information about typeGenerate, whose contents are to
+     * be generated in this task.
+     */
     @ManyToMany(cascade = CascadeType.PERSIST)
->>>>>>> 224793aa
     @JoinTable(name = "typeGenerate_task_x_folder",
         joinColumns = @JoinColumn(name = "task_id", foreignKey = @ForeignKey(name = "FK_typeGenerate_task_x_folder_task_id")),
         inverseJoinColumns = @JoinColumn(name = "folder_id", foreignKey = @ForeignKey(name = "FK_task_x_folder_folder_id"))
     )
     private List<Folder> typeGenerate;
+
     @Transient
     private String localizedTitle;
 
@@ -588,8 +565,8 @@
     }
 
     /**
-     * Get workflow id - id of task object in diagram - by this id we can identify
-     * change done to task.
+     * Get workflow id - id of task object in diagram - by this id we can
+     * identify change done to task.
      *
      * @return workflow id as String
      */
@@ -601,8 +578,8 @@
      * Set workflow id.
      *
      * @param workflowId
-     *            id of task object in diagram - by this id we can identify change
-     *            done to task
+     *            id of task object in diagram - by this id we can identify
+     *            change done to task
      */
     public void setWorkflowId(String workflowId) {
         this.workflowId = workflowId;
