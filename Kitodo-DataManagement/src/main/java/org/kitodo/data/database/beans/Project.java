--- conflicted
+++ resolved
@@ -590,27 +590,6 @@
         this.client = client;
     }
 
-<<<<<<< HEAD
-    /**
-     * Gets userGroupProjectAuthorityRelations.
-     *
-     * @return The userGroupProjectAuthorityRelations.
-     */
-    public List<UserGroupProjectAuthorityRelation> getUserGroupProjectAuthorityRelations() {
-        return userGroupProjectAuthorityRelations;
-    }
-
-    /**
-     * Sets userGroupProjectAuthorityRelations.
-     *
-     * @param userGroupProjectAuthorityRelations
-     *            The userGroupProjectAuthorityRelations.
-     */
-    public void setUserGroupProjectAuthorityRelations(
-            List<UserGroupProjectAuthorityRelation> userGroupProjectAuthorityRelations) {
-        this.userGroupProjectAuthorityRelations = userGroupProjectAuthorityRelations;
-    }
-
     /**
      * Returns the folder to use as source for generation of derived resources
      * of this project.
@@ -670,8 +649,6 @@
         this.preview = preview;
     }
 
-=======
->>>>>>> 8abe478a
     @Override
     public int compareTo(Project project) {
         return this.getTitle().compareTo(project.getTitle());
