--- conflicted
+++ resolved
@@ -333,7 +333,6 @@
     }
 
     /**
-<<<<<<< HEAD
      * Tests that column layout can be saved to database and is loaded into hidden form inputs.
      * Does not test whether column layout is actually applied via Javascript (see resize.js).
      */
@@ -375,8 +374,9 @@
         assertNotEquals("0.0", getValue.apply(structureWithId));
         assertNotEquals("0.0", getValue.apply(metadataWidthId));
         assertNotEquals("0.0", getValue.apply(galleryWithId));
-=======
-     * Verifies that turning the "show physical page number below thumbnail switch" on in the user settings
+    }
+
+    /* Verifies that turning the "show physical page number below thumbnail switch" on in the user settings
      * results in thumbnail banner being displayed in the gallery of the metadata editor.
      */
     @Test
@@ -396,7 +396,6 @@
 
         // verify physical page number is now shown below thumbnail
         assertFalse(Browser.getDriver().findElements(By.cssSelector(".thumbnail-banner")).isEmpty());
->>>>>>> 4d6138a8
     }
 
     /**
