/*
 * (c) Kitodo. Key to digital objects e. V. <contact@kitodo.org>
 *
 * This file is part of the Kitodo project.
 *
 * It is licensed under GNU General Public License version 3 or later.
 *
 * For the full copyright and license information, please read the
 * GPL3-License.txt file that was distributed with this source code.
 */

package org.kitodo.selenium.testframework.pages;

import static org.awaitility.Awaitility.await;
import static org.kitodo.selenium.testframework.Browser.getRowsOfTable;
import static org.kitodo.selenium.testframework.Browser.getTableDataByColumn;

import java.util.List;
import java.util.concurrent.TimeUnit;

import org.kitodo.data.database.beans.UserGroup;
import org.kitodo.selenium.testframework.Browser;
import org.kitodo.selenium.testframework.Pages;
import org.kitodo.selenium.testframework.enums.TabIndex;
import org.openqa.selenium.By;
import org.openqa.selenium.NoSuchElementException;
import org.openqa.selenium.WebElement;
import org.openqa.selenium.support.FindBy;

public class UsersPage extends Page<UsersPage> {

    @SuppressWarnings("unused")
    @FindBy(id = "usersTabView")
    private WebElement usersTabView;

    @SuppressWarnings("unused")
    @FindBy(id = "usersTabView:usersTable_data")
    private WebElement usersTable;

    @SuppressWarnings("unused")
    @FindBy(id = "usersTabView:userGroupsTable_data")
    private WebElement userGroupsTable;

    @SuppressWarnings("unused")
    @FindBy(id = "usersTabView:clientsTable_data")
    private WebElement clientsTable;

    @SuppressWarnings("unused")
    @FindBy(id = "usersTabView:ldapGroupsTable_data")
    private WebElement ldapGroupsTable;

    @SuppressWarnings("unused")
    @FindBy(id = "newElementForm:newElementButton_button")
    private WebElement newElementButton;

    @SuppressWarnings("unused")
    @FindBy(id = "newElementForm:newUserButton")
    private WebElement newUserButton;

    @SuppressWarnings("unused")
    @FindBy(id = "newElementForm:newUserGroupButton")
    private WebElement newUserGroupButton;

    @SuppressWarnings("unused")
    @FindBy(id = "newElementForm:newClientButton")
    private WebElement newClientButton;

    @SuppressWarnings("unused")
    @FindBy(id = "newElementForm:newLdapGroupButton")
    private WebElement newLdapGroupButton;

    public UsersPage() {
        super("pages/users.jsf");
    }

    /**
     * Goes to users page.
     * 
     * @return The users page.
     */
    public UsersPage goTo() throws Exception {
        Pages.getTopNavigation().gotoUsers();
        await("Wait for execution of link click").pollDelay(Browser.getDelayMinAfterLinkClick(), TimeUnit.MILLISECONDS)
                .atMost(Browser.getDelayMaxAfterLinkClick(), TimeUnit.MILLISECONDS).ignoreExceptions()
                .until(this::isAt);
        return this;
    }

    /**
     * Counts rows of users table.
     * 
     * @return The number of rows of users table.
     */
    public int countListedUsers() throws Exception {
        if (isNotAt()) {
            goTo();
        }
<<<<<<< HEAD
        return getRowsOfTable(usersTableData).size();
=======
        return getRowsOfTable(usersTable).size();
>>>>>>> 8abe478a
    }

    /**
     * Counts rows of user groups table.
     *
     * @return The number of rows of user groups table.
     */
    public int countListedUserGroups() throws Exception {
        switchToTabByIndex(TabIndex.USER_GROUPS.getIndex());
        return getRowsOfTable(userGroupsTable).size();
    }

    /**
     * Count rows of clients table.
     *
     * @return The number of rows of the clients table.
     */
    public int countListedClients() throws Exception {
        switchToTabByIndex(TabIndex.CLIENTS.getIndex());
        return getRowsOfTable(clientsTable).size();
    }


    /**
     * Counts rows of ldap groups table.
     *
     * @return The number of rows of ldap groups table.
     */
    public int countListedLdapGroups() throws Exception {
        switchToTabByIndex(TabIndex.LDAP_GROUPS.getIndex());
        return getRowsOfTable(ldapGroupsTable).size();
    }

    /**
     * Goes to edit page for creating a new user.
     * 
     * @return The user edit page.
     */
    public UserEditPage createNewUser() throws Exception {
        if (isNotAt()) {
            goTo();
        }
        newElementButton.click();
        clickButtonAndWaitForRedirect(newUserButton, Pages.getUserEditPage().getUrl());
        return Pages.getUserEditPage();
    }

    /**
     * Goes to edit page for creating a new ldap group.
     *
     * @return The user edit page.
     */
    public LdapGroupEditPage createNewLdapGroup() throws Exception {
        if (isNotAt()) {
            goTo();
        }
        newElementButton.click();
        clickButtonAndWaitForRedirect(newLdapGroupButton, Pages.getLdapGroupEditPage().getUrl());
        return Pages.getLdapGroupEditPage();
    }

    /**
     * Returns a list of all ldap groups titles which were displayed on ldap group
     * page.
     *
     * @return The list of ldap group titles
     */
    public List<String> getLdapGroupNames() throws Exception {
        switchToTabByIndex(TabIndex.LDAP_GROUPS.getIndex());
        return getTableDataByColumn(ldapGroupsTable, 0);
    }

    /**
     * Clicks on the tab indicated by given index (starting with 0 for the first
     * tab).
     * 
     * @return The users page.
     */
    public UsersPage switchToTabByIndex(int index) throws Exception {
        return switchToTabByIndex(index, usersTabView);
    }

    /**
     * Goes to edit page for creating a new user group.
     *
     * @return The user group edit page.
     */
    public UserGroupEditPage createNewUserGroup() throws Exception {
        if (isNotAt()) {
            goTo();
        }
        newElementButton.click();
        clickButtonAndWaitForRedirect(newUserGroupButton, Pages.getUserGroupEditPage().getUrl());
        return Pages.getUserGroupEditPage();
    }

    /**
     * Goes to edit page for editing a given user group.
     * 
     * @param userGroup
     *            The user group.
     * @return The user group edit page.
     */
    public UserGroupEditPage editUserGroup(UserGroup userGroup) throws Exception {
        switchToTabByIndex(TabIndex.USER_GROUPS.getIndex());

        WebElement userGroupEditLink = Browser.getDriver()
                .findElementByXPath("//a[@href='/kitodo/pages/usergroupEdit.jsf?id=" + userGroup.getId() + "']");
        userGroupEditLink.click();
        return Pages.getUserGroupEditPage();
    }

    /**
     * Goes to edit page for editing a given user group, specified by title.
     *
     * @param userGroupTitle
     *            The user group title.
     * @return The user group edit page.
     */
    public UserGroupEditPage editUserGroup(String userGroupTitle) throws Exception {
        switchToTabByIndex(TabIndex.USER_GROUPS.getIndex());

        List<WebElement> tableRows = getRowsOfTable(userGroupsTable);

        for (WebElement tableRow : tableRows) {
            if (Browser.getCellDataByRow(tableRow, 0).equals(userGroupTitle)) {
                clickEditLinkOfTableRow(tableRow);
                return Pages.getUserGroupEditPage();
            }
        }
        throw new NoSuchElementException("No user group with given title was not found: " + userGroupTitle);
    }

    /**
     * Goes to edit page for editing a given ldap group, specified by title.
     *
     * @param ldapGroupTitle
     *            The ldap group title.
     * @return The ldap group edit page.
     */
    public LdapGroupEditPage editLdapGroup(String ldapGroupTitle) throws Exception {
        switchToTabByIndex(TabIndex.LDAP_GROUPS.getIndex());

        List<WebElement> tableRows = getRowsOfTable(ldapGroupsTable);

        for (WebElement tableRow : tableRows) {
            if (Browser.getCellDataByRow(tableRow, 0).equals(ldapGroupTitle)) {
                clickEditLinkOfTableRow(tableRow);
                return Pages.getLdapGroupEditPage();
            }
        }
        throw new NoSuchElementException("No ldap group with given title was found: " + ldapGroupTitle);
    }

    private void clickEditLinkOfTableRow(WebElement tableRow) throws Exception {
        WebElement ldapGroupEditLink = tableRow.findElement(By.tagName("a"));
        ldapGroupEditLink.click();
        Thread.sleep(Browser.getDelayMinAfterLinkClick());
    }

    /**
     * Returns a list of all user group titles which were displayed on user groups
     * page.
     * 
     * @return The list of user group titles
     */
    public List<String> getUserGroupTitles() throws Exception {
        switchToTabByIndex(TabIndex.USER_GROUPS.getIndex());
        return getTableDataByColumn(userGroupsTable, 0);
    }

    /**
     * Returns a list of all client titles which were displayed on clients tab.
     *
     * @return The list of client titles
     */
    public List<String> getClientNames() throws Exception {
        if (isNotAt()) {
            goTo();
        }
        return getTableDataByColumn(clientsTable, 0);
    }

    /**
     * Goes to edit page for creating a new client.
     *
     * @return The client edit page.
     */
    public ClientEditPage createNewClient() throws Exception {
        if (isNotAt()) {
            goTo();
        }
        newElementButton.click();
        clickButtonAndWaitForRedirect(newClientButton, Pages.getClientEditPage().getUrl());
        return Pages.getClientEditPage();
    }
}<|MERGE_RESOLUTION|>--- conflicted
+++ resolved
@@ -95,11 +95,7 @@
         if (isNotAt()) {
             goTo();
         }
-<<<<<<< HEAD
-        return getRowsOfTable(usersTableData).size();
-=======
         return getRowsOfTable(usersTable).size();
->>>>>>> 8abe478a
     }
 
     /**
