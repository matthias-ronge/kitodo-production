--- conflicted
+++ resolved
@@ -54,13 +54,8 @@
     public TemplateEditPage insertTemplateData(Template template) {
         titleInput.sendKeys(template.getTitle());
         Browser.getDriver().findElements(By.className("ui-selectlistbox-item")).get(0).click();
-<<<<<<< HEAD
-        workflowSelect.findElement(By.cssSelector(CSS_SELECTOR_DROPDOWN_TRIGGER)).click();
-        Browser.getDriver().findElement(By.id(workflowSelect.getAttribute("id") + "_0")).click();
-=======
         clickElement(workflowSelect.findElement(By.cssSelector(CSS_SELECTOR_DROPDOWN_TRIGGER)));
         clickElement(Browser.getDriver().findElement(By.id(workflowSelect.getAttribute("id") + "_0")));
->>>>>>> 8b1eb3eb
 
         clickElement(rulesetSelect.findElement(By.cssSelector(CSS_SELECTOR_DROPDOWN_TRIGGER)));
         clickElement(Browser.getDriver().findElement(By.id(rulesetSelect.getAttribute("id") + "_1")));
