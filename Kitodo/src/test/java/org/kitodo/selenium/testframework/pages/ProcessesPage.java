--- conflicted
+++ resolved
@@ -35,12 +35,9 @@
     private static final String PROCESSES_FORM = PROCESSES_TAB_VIEW + ":processesForm";
     private static final String BATCH_FORM = PROCESSES_TAB_VIEW + ":batchForm";
     private static final String PROCESSES_TABLE = PROCESSES_FORM + ":processesTable";
-<<<<<<< HEAD
     private static final String FILTER_FORM = "filterMenu";
     private static final String FILTER_INPUT = "filterMenu:filterfield";
-=======
     private static final String PROCESSES_TABLE_TITLE_COLUMN = PROCESSES_TABLE + ":titleColumn";
->>>>>>> 53ef2fd5
     private static final String PROCESS_TITLE = "Second process";
     private static final String WAIT_FOR_ACTIONS_BUTTON = "Wait for actions menu button";
     private static final String WAIT_FOR_ACTIONS_MENU = "Wait for actions menu to open";
@@ -356,7 +353,6 @@
     }
 
     /**
-<<<<<<< HEAD
      * Submits a filter query by typing some text into the input field and submitting the filter form.
      * 
      * <p>This method doesn't block until the filter is sucessfully applied.</p>
@@ -367,7 +363,9 @@
         filterInput.clear();
         filterInput.sendKeys(filterQuery);
         filterForm.submit();
-=======
+    }
+
+    /*
      * Clicks the header of the title column of the processes table in order to 
      * trigger sorting the processes list by title.
      */
@@ -384,6 +382,5 @@
             .atMost(10, TimeUnit.SECONDS)
             .ignoreExceptions()
             .until(() -> !processesTableTitleColumn.getAttribute("aria-sort").equals(previousAriaSort));
->>>>>>> 53ef2fd5
     }
 }