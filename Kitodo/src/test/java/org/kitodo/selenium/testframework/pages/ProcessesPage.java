--- conflicted
+++ resolved
@@ -36,13 +36,9 @@
     private static final String PROCESSES_FORM = PROCESSES_TAB_VIEW + ":processesForm";
     private static final String BATCH_FORM = PROCESSES_TAB_VIEW + ":batchForm";
     private static final String PROCESSES_TABLE = PROCESSES_FORM + ":processesTable";
-<<<<<<< HEAD
     private static final String PROCESSES_TABLE_HEADER = PROCESSES_TABLE + "_head";
-=======
     private static final String FILTER_FORM = "filterMenu";
     private static final String FILTER_INPUT = "filterMenu:filterfield";
-    private static final String PROCESSES_TABLE_TITLE_COLUMN = PROCESSES_TABLE + ":titleColumn";
->>>>>>> 1954f44b
     private static final String PROCESS_TITLE = "Second process";
     private static final String WAIT_FOR_ACTIONS_BUTTON = "Wait for actions menu button";
     private static final String WAIT_FOR_ACTIONS_MENU = "Wait for actions menu to open";
@@ -358,28 +354,23 @@
     }
 
     /**
-<<<<<<< HEAD
+     * Submits a filter query by typing some text into the input field and submitting the filter form.
+     * 
+     * <p>This method doesn't block until the filter is sucessfully applied.</p>
+     *
+     * @param filterQuery the query
+     */
+    public void applyFilter(String filterQuery) {
+        filterInput.clear();
+        filterInput.sendKeys(filterQuery);
+        filterForm.submit();
+    }
+
+    /*
      * Clicks a column in the header of the processes table in order to 
      * trigger sorting the processes list by that column.
      * 
      * @param column the column index
-=======
-     * Submits a filter query by typing some text into the input field and submitting the filter form.
-     * 
-     * <p>This method doesn't block until the filter is sucessfully applied.</p>
-     *
-     * @param filterQuery the query
-     */
-    public void applyFilter(String filterQuery) {
-        filterInput.clear();
-        filterInput.sendKeys(filterQuery);
-        filterForm.submit();
-    }
-
-    /*
-     * Clicks the header of the title column of the processes table in order to 
-     * trigger sorting the processes list by title.
->>>>>>> 1954f44b
      */
     public void clickProcessesTableHeaderForSorting(int column) {
         WebElement columnHeader = processesTableHeader.findElement(By.cssSelector("tr th:nth-child(" + column + ")"));
