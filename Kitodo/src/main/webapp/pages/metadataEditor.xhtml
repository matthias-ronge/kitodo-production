<!--
 *
 * (c) Kitodo. Key to digital objects e. V. <contact@kitodo.org>
 *
 * This file is part of the Kitodo project.
 *
 * It is licensed under GNU General Public License version 3 or later.
 *
 * For the full copyright and license information, please read the
 * GPL3-License.txt file that was distributed with this source code.
 *
-->

<ui:composition
        template="/WEB-INF/templates/base.xhtml"
        xmlns:ui="http://xmlns.jcp.org/jsf/facelets"
        xmlns:f="http://xmlns.jcp.org/jsf/core"
        xmlns:h="http://xmlns.jcp.org/jsf/html"
        xmlns:a="http://xmlns.jcp.org/jsf/passthrough"
        xmlns:p="http://primefaces.org/ui"
>

    <f:metadata>
        <!--@elvariable id="templateTaskId" type="int"-->
        <f:viewParam name="templateTaskId"/>
        <f:viewAction action="#{DataEditorForm.setTemplateTaskId(templateTaskId)}"/>
        <f:viewAction action="#{DataEditorForm.initMetadataEditor()}"/>
        <f:viewAction
                action="#{DataEditorForm.structurePanel.setActiveTabs(DataEditorForm.structurePanel.separateMedia ? '0,1' : '0')}"/>
    </f:metadata>
    <ui:define name="content">

        <p:remoteCommand name="preserveMetadata"
                         actionListener="#{DataEditorForm.preserveMetadataPanel()}"/>

        <!--@elvariable id="viewStructure" type="boolean"-->
        <ui:param name="viewStructure" value="#{SecurityAccessController.hasAuthorityToViewProcessStructureData()}"/>
        <!--@elvariable id="viewMetadata" type="boolean"-->
        <ui:param name="viewMetadata" value="#{SecurityAccessController.hasAuthorityToViewProcessMetaData()}"/>
        <!--@elvariable id="viewPagination" type="boolean"-->
        <ui:param name="viewPagination" value="#{SecurityAccessController.hasAuthorityToViewProcessPagination()}"/>
        <!--@elvariable id="viewImages" type="boolean"-->
        <ui:param name="viewImages" value="#{SecurityAccessController.hasAuthorityToViewProcessImages()}"/>
        <!--@elvariable id="commentsNumber" type="Integer"-->
        <ui:param name="commentsNumber" value="#{CommentForm.getAllComments().size()}"/>

        <p:panel id="metadataEditorContainer" style="margin: auto 16px; padding: 0;">

            <p:panel id="metadataEditor">
                <!-- Header -->
                <p:panel id="metadataEditorHeader">
                    <ui:include src="/WEB-INF/templates/includes/metadataEditor/header.xhtml" />
                </p:panel>

                <span id="messagesWrapper">
                    <p:messages id="error-messages"
                                showIcon="false">
                        <p:autoUpdate/>
                    </p:messages>
                    <span id="errorMessagesClose"
                          onclick="$('#error-messages').slideUp(400, setHeight)">
                        <i class="fa fa-times"/>
                    </span>
                </span>

                <!-- Content -->
                <div id="metadataEditorWrapper">

                    <!-- First Column -->
                    <h:panelGroup class="collapsibleWrapper #{viewStructure ? '' : 'collapsed'}"
                                  id="firstColumnWrapper"
                                  a:data-min-width="300">
                        <ui:fragment rendered="#{viewStructure}">
                            <button type="button"
                                    onclick="toggleFirstColumn()"
                                    class="columnExpandButton">
                                <i class="fa fa-expand fa-lg"/>
                                <i class="fa fa-compress fa-lg"/>
                            </button>
                        </ui:fragment>
                        <div class="columnHeadingWrapper">
                            <button id="firstSectionFirstColumnToggler" onclick="toggleFirstSectionFirstColumn()">
                                <i class="fa fa-chevron-circle-up fa-lg"/>
                            </button>
                            <h:outputText styleClass="columnHeading" value="#{msgs.structureData}"/>
                        </div>
                        <p:panel id="firstColumnPanel">
                            <div id="structurePanel" data-min-height="100">
                                <h:form id="structureTreeForm" prependId="false">
                                    <ui:include src="/WEB-INF/templates/includes/metadataEditor/structure.xhtml"/>
                                </h:form>
                            </div>

                            <h:panelGroup id="verticalResizerFirstColumn"
                                          layout="block"
                                          styleClass="#{LoginForm.loggedUser.isShowCommentsByDefault() ? '' : 'disabled'}"/>

                            <div class="columnHeadingWrapper">
                                <p:commandButton id="secondSectionFirstColumnToggler"
                                                 type="button"
                                                 styleClass="#{LoginForm.loggedUser.isShowCommentsByDefault() ? '' : 'collapsed'}"
                                                 icon="fa fa-chevron-circle-up fa-lg"
                                                 onclick="toggleSecondSectionFirstColumn()"/>
                                <h:outputText value="#{msgs.comments}"/>
                                <h:panelGroup id="commentsNumberWrapper">
                                    <h:outputText
                                            styleClass="counter-badge #{CommentForm.hasCorrectionComment(DataEditorForm.process.id) eq 2 ? 'new' : ''}"
                                            value="#{commentsNumber}"
                                            rendered="#{commentsNumber gt 0}"/>
                                </h:panelGroup>
                            </div>
                            <h:panelGroup layout="block"
                                          styleClass="#{LoginForm.loggedUser.isShowCommentsByDefault() ? '' : 'collapsed'}"
                                          id="commentsPanel"
                                          a:data-min-height="100">
                                <ui:include src="/WEB-INF/templates/includes/comments/comments.xhtml"/>
                            </h:panelGroup>
                        </p:panel>
                    </h:panelGroup>

                    <!-- Element for resizing first and second column -->
                    <h:panelGroup class="resizer" id="firstResizer"/>

                    <!-- Second Column -->
                    <h:panelGroup class="collapsibleWrapper"
                                  id="secondColumnWrapper"
                                  a:data-min-width="300">
                        <button type="button"
                                onclick="toggleSecondColumn()"
                                class="columnExpandButton">
                            <i class="fa fa-expand fa-lg"/>
                            <i class="fa fa-compress fa-lg"/>
                        </button>
                        <div class="columnHeadingWrapper">
                            <ui:fragment rendered="#{viewMetadata and viewPagination}">
                                <button id="firstSectionSecondColumnToggler" onclick="toggleFirstSectionSecondColumn()">
                                    <i class="fa fa-chevron-circle-up fa-lg"/>
                                </button>
                            </ui:fragment>
                            <h:outputText styleClass="columnHeading" value="#{msgs.metadata}"/>
                        </div>
                        <p:panel id="secondColumnPanel">
                            <div id="metadataPanel" data-min-height="100" class="#{viewMetadata ? '' : 'collapsed'}">
                                <p:accordionPanel id="metadataAccordion"
                                                  styleClass="#{DataEditorForm.structurePanel.separateMedia ? 'separateStructure' : ''}">
                                    <p:tab title="#{msgs.logical} #{msgs.metadata}"
                                           titleStyleClass="logical-metadata-tab">
                                        <ui:include src="/WEB-INF/templates/includes/metadataEditor/logicalMetadata.xhtml" />
                                    </p:tab>
                                    <p:tab title="#{msgs.physical} #{msgs.metadata}"
                                           titleStyleClass="physical-metadata-tab"
                                           rendered="#{DataEditorForm.structurePanel.separateMedia}">
                                        <ui:include src="/WEB-INF/templates/includes/metadataEditor/physicalMetadata.xhtml" />
                                    </p:tab>
                                </p:accordionPanel>
                            </div>

                            <!-- Vertical resizer -->
                            <h:panelGroup id="verticalResizerSecondColumn"
                                          layout="block"
                                          styleClass="#{LoginForm.loggedUser.isShowPaginationByDefault() ? '' : 'disabled'}"/>

                            <div class="columnHeadingWrapper">
                                <ui:fragment rendered="#{viewMetadata and viewPagination}">
                                    <p:commandButton id="secondSectionSecondColumnToggler"
                                                     type="button"
                                                     styleClass="#{LoginForm.loggedUser.isShowPaginationByDefault() ? '' : 'collapsed'}"
                                                     icon="fa fa-chevron-circle-up fa-lg"
                                                     onclick="toggleSecondSectionSecondColumn()"/>
                                </ui:fragment>
                                <h:outputText value="#{msgs.pagination}"/>
                            </div>
                            <h:panelGroup id="paginationPanel"
                                          a:data-min-height="100"
                                          layout="block"
                                          styleClass="#{viewMetadata and LoginForm.loggedUser.isShowPaginationByDefault() ? '' : 'collapsed'}">
                                <ui:include src="/WEB-INF/templates/includes/metadataEditor/dialogs/pagination.xhtml"/>
                            </h:panelGroup>
                        </p:panel>
                    </h:panelGroup>

                    <!-- Element for resizing second and third column -->
                    <h:panelGroup class="resizer" id="secondResizer"/>

                    <!-- Third Column -->
                    <h:panelGroup class="collapsibleWrapper #{viewImages ? '' : 'collapsed'}"
                                  id="thirdColumnWrapper"
                                  a:data-min-width="400">
                        <ui:fragment rendered="#{viewImages}">
                            <button type="button"
                                    onclick="toggleThirdColumn()"
                                    class="columnExpandButton">
                                <i class="fa fa-expand fa-lg"/>
                                <i class="fa fa-compress fa-lg"/>
                            </button>
                        </ui:fragment>

                        <div class="columnHeadingWrapper">
                            <h:panelGroup id="galleryHeadingWrapper">
                                <ui:fragment rendered="#{DataEditorForm.galleryPanel.galleryViewMode eq 'list' or DataEditorForm.galleryPanel.galleryViewMode eq 'grid'}">
                                    <h:outputText styleClass="columnHeading" value="#{msgs.gallery}"/>
                                </ui:fragment>
                                <ui:fragment rendered="#{DataEditorForm.galleryPanel.galleryViewMode eq 'preview'}">
                                    <h:outputText styleClass="columnHeading"
<<<<<<< HEAD
                                                  rendered="#{DataEditorForm.galleryPanel.lastSelection ne null and DataEditorForm.galleryPanel.getGalleryMediaContent(DataEditorForm.galleryPanel.lastSelection.key).mediaViewMimeType eq 'video/mp4'}"
                                                  value="#{msgs.video}
                                                  #{DataEditorForm.galleryPanel.getGalleryMediaContent(DataEditorForm.galleryPanel.lastSelection.key).shortId}"/>
                                    <h:outputText styleClass="columnHeading"
                                                  rendered="#{DataEditorForm.galleryPanel.lastSelection ne null and DataEditorForm.galleryPanel.getGalleryMediaContent(DataEditorForm.galleryPanel.lastSelection.key).mediaViewMimeType ne 'video/mp4'}"
                                                  value="#{msgs.image}
                                                 #{DataEditorForm.galleryPanel.getGalleryMediaContent(DataEditorForm.galleryPanel.lastSelection.key).shortId},
                                                 #{msgs.page}
                                                 #{DataEditorForm.galleryPanel.getGalleryMediaContent(DataEditorForm.galleryPanel.lastSelection.key).orderlabel}"/>
=======
                                                  rendered="#{DataEditorForm.galleryPanel.lastSelection ne null}"
                                                  value="#{msgs.image}
                                                         #{DataEditorForm.galleryPanel.getGalleryMediaContent(DataEditorForm.galleryPanel.lastSelection.key).shortId},
                                                         #{msgs.page}
                                                         #{DataEditorForm.galleryPanel.getGalleryMediaContent(DataEditorForm.galleryPanel.lastSelection.key).orderlabel}"/>
>>>>>>> 9b88390d
                                    <h:outputText styleClass="columnHeading"
                                                  rendered="#{DataEditorForm.galleryPanel.lastSelection eq null}"
                                                  value="#{msgs.notSelected}"/>
                                </ui:fragment>
                            </h:panelGroup>
                        </div>

                        <p:panel id="thirdColumnPanel" style="height: calc(100% - 40px);">
                            <div id="galleryPanel">
                                <ui:include src="/WEB-INF/templates/includes/metadataEditor/gallery.xhtml" />
                            </div>
                        </p:panel>
                    </h:panelGroup>
                </div>
            </p:panel>

        </p:panel>

    </ui:define>

    <ui:define name="dialog">
        <ui:include src="/WEB-INF/templates/includes/metadataEditor/dialogs/addDocStrucType.xhtml"/>
        <ui:include src="/WEB-INF/templates/includes/metadataEditor/dialogs/addPhysicalDivision.xhtml"/>
        <ui:include src="/WEB-INF/templates/includes/metadataEditor/dialogs/addMetadata.xhtml"/>
        <ui:include src="/WEB-INF/templates/includes/metadataEditor/dialogs/changeDocStrucType.xhtml"/>
        <ui:include src="/WEB-INF/templates/includes/metadataEditor/dialogs/editPages.xhtml"/>
        <ui:include src="/WEB-INF/templates/includes/metadataEditor/dialogs/help.xhtml"/>
        <ui:include src="/WEB-INF/templates/includes/metadataEditor/dialogs/logicalStructureMenu.xhtml"/>
        <ui:include src="/WEB-INF/templates/includes/metadataEditor/dialogs/corruptDataWarning.xhtml"/>
        <ui:include src="/WEB-INF/templates/includes/comments/newCommentDialog.xhtml"/>
        <ui:include src="/WEB-INF/templates/includes/metadataEditor/dialogs/uploadFile.xhtml"/>
    </ui:define>

    <ui:define name="breadcrumbs">
        <p:menuitem value="#{msgs.desktop}" url="desktop.jsf" icon="fa fa-home"/>
        <p:menuitem value="#{msgs.processes}" url="processes.jsf" icon="fa fa-clipboard" rendered="#{request.getHeader('referer').contains('process')}" />
        <p:menuitem value="#{msgs.tasks}" url="tasks.jsf" rendered="#{request.getHeader('referer').contains('currentTasksEdit')}" icon="fa fa-paperclip"/>
        <p:menuitem value="#{msgs.taskDetails}" url="#{DataEditorForm.referringView}" rendered="#{request.getHeader('referer').contains('currentTasksEdit')}" icon="fa fa-paperclip"/>
        <p:menuitem value="#{msgs.metadataEdit}" icon="fa fa-list-alt"/>
    </ui:define>

    <ui:define name="page-scripts">
        <h:outputScript name="js/resize.js" target="body"/>
        <h:outputScript name="js/scroll.js" target="body"/>
        <h:outputScript name="js/metadata_editor.js" target="body"/>
        <h:outputScript name="js/metadataeditor_jquery-ui_fix.js" />
        <h:outputScript name="js/pf_contextMenu_custom.js" target="body"/>
        <h:outputScript>
            PrimeFaces.widget.VerticalTree.prototype.bindKeyEvents = function () {
                // Prevent PrimeFaces' default keyboard event handling for VerticalTrees.
            };
            $(document).ready(function () {
                metadataEditor.shortcuts.listen(#{DataEditorForm.shortcuts});
                metadataEditor.contextMenu.listen();
            });
        </h:outputScript>
    </ui:define>

</ui:composition><|MERGE_RESOLUTION|>--- conflicted
+++ resolved
@@ -202,7 +202,6 @@
                                 </ui:fragment>
                                 <ui:fragment rendered="#{DataEditorForm.galleryPanel.galleryViewMode eq 'preview'}">
                                     <h:outputText styleClass="columnHeading"
-<<<<<<< HEAD
                                                   rendered="#{DataEditorForm.galleryPanel.lastSelection ne null and DataEditorForm.galleryPanel.getGalleryMediaContent(DataEditorForm.galleryPanel.lastSelection.key).mediaViewMimeType eq 'video/mp4'}"
                                                   value="#{msgs.video}
                                                   #{DataEditorForm.galleryPanel.getGalleryMediaContent(DataEditorForm.galleryPanel.lastSelection.key).shortId}"/>
@@ -212,13 +211,6 @@
                                                  #{DataEditorForm.galleryPanel.getGalleryMediaContent(DataEditorForm.galleryPanel.lastSelection.key).shortId},
                                                  #{msgs.page}
                                                  #{DataEditorForm.galleryPanel.getGalleryMediaContent(DataEditorForm.galleryPanel.lastSelection.key).orderlabel}"/>
-=======
-                                                  rendered="#{DataEditorForm.galleryPanel.lastSelection ne null}"
-                                                  value="#{msgs.image}
-                                                         #{DataEditorForm.galleryPanel.getGalleryMediaContent(DataEditorForm.galleryPanel.lastSelection.key).shortId},
-                                                         #{msgs.page}
-                                                         #{DataEditorForm.galleryPanel.getGalleryMediaContent(DataEditorForm.galleryPanel.lastSelection.key).orderlabel}"/>
->>>>>>> 9b88390d
                                     <h:outputText styleClass="columnHeading"
                                                   rendered="#{DataEditorForm.galleryPanel.lastSelection eq null}"
                                                   value="#{msgs.notSelected}"/>
