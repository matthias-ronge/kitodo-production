--- conflicted
+++ resolved
@@ -62,20 +62,11 @@
                     <f:param name="id" value="#{item.id}"/>
                     <i class="fa fa-pencil-square-o fa-lg"/>
                 </h:link>
-<<<<<<< HEAD
-                <p:commandLink action="#{LoginForm.EinloggenAls}" title="#{msgs.userLoadProfile}"><i class="fa fa-user-plus fa-lg"/></p:commandLink>
-                <p:commandLink id="deleteUser"
-                               action="#{BenutzerverwaltungForm.delete}"
-                               update="usersTabView:usersTable">
-                    <h:outputText><i class="fa fa-trash-o"/></h:outputText>
-                    <f:setPropertyActionListener value="#{item.id}" target="#{BenutzerverwaltungForm.userById}"/>
-=======
                 <p:commandLink id="deleteUser"
                                action="#{UserForm.delete}"
                                update="usersTabView:usersTable">
                     <h:outputText><i class="fa fa-trash-o"/></h:outputText>
                     <f:setPropertyActionListener value="#{item.id}" target="#{UserForm.userById}"/>
->>>>>>> 8b1eb3eb
                     <p:confirm header="#{msgs.confirmDelete}"
                                message="#{msgs.confirmDeleteUser}"
                                icon="ui-icon-alert"/>
