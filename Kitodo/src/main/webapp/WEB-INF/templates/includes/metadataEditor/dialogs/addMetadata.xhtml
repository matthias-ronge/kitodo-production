--- conflicted
+++ resolved
@@ -42,13 +42,8 @@
                                   styleClass="dialogButtonWrapper">
                         <p:commandButton id="apply"
                                          action="#{DataEditorForm.metadataPanel.addMetadataEntry}"
-<<<<<<< HEAD
-                                         update="metadataAccordion:metadata:metadataTable metadataAccordion:metadata:addMetadataButtonWrapper"
+                                         update="metadataAccordion:metadata:metadataTable metadataAccordion:addMetadataButtonWrapper"
                                          oncomplete="PF('addMetadataDialog').hide();metadataTable.focusMetadataRow.focus();"
-=======
-                                         update="metadataAccordion:metadata:metadataTable metadataAccordion:addMetadataButtonWrapper"
-                                         oncomplete="PF('addMetadataDialog').hide();"
->>>>>>> d5189dfb
                                          value="#{msgs.apply}"
                                          styleClass="primary right"/>
                         <p:commandButton id="cancel"
