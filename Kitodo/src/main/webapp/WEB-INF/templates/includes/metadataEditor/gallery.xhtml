<!--
 *
 * (c) Kitodo. Key to digital objects e. V. <contact@kitodo.org>
 *
 * This file is part of the Kitodo project.
 *
 * It is licensed under GNU General Public License version 3 or later.
 *
 * For the full copyright and license information, please read the
 * GPL3-License.txt file that was distributed with this source code.
 *
-->

<ui:composition
        xmlns:ui="http://xmlns.jcp.org/jsf/facelets"
        xmlns:f="http://xmlns.jcp.org/jsf/core"
        xmlns:h="http://xmlns.jcp.org/jsf/html"
        xmlns:p="http://primefaces.org/ui"
        xmlns:a="http://xmlns.jcp.org/jsf/passthrough">
    <p:panel id="galleryWrapperPanel" styleClass="wrapperPanel">
        <!--@elvariable id="readOnly" type="boolean"-->
        <ui:param name="readOnly" value="#{SecurityAccessController.hasAuthorityToViewProcessStructureData() and not SecurityAccessController.hasAuthorityToEditProcessStructureData()}"/>

        <!--@elvariable id="editImages" type="boolean"-->
        <ui:param name="editImages" value="#{SecurityAccessController.hasAuthorityToEditProcessImages()}"/>

        <h:form id="imagePreviewForm" style="height: 100%;" styleClass="focusable">

            <p:remoteCommand
                name="triggerOnPageDrop"
                actionListener="#{DataEditorForm.galleryPanel.onPageDrop}"
                update="@(.pageList)
                        logicalTree
                        physicalTree
                        paginationForm:paginationWrapperPanel"/>
<<<<<<< HEAD
=======

            <p:graphicImage id="mediaViewData" value="#{DataEditorForm.galleryPanel.getGalleryMediaContent(DataEditorForm.galleryPanel.lastSelection.key).mediaViewData}" style="display: none;"/>
>>>>>>> 9b88390d

            <p:remoteCommand name="sendGallerySelect"
                             action="#{DataEditorForm.galleryPanel.select}"
                             update="galleryHeadingWrapper
                                     imagePreviewForm:mediaDetailContainer
                                     imagePreviewForm:stripeContextMenu
                                     imagePreviewForm:mediaContextMenu
                                     metadataAccordion:logicalMetadataWrapperPanel"
                             oncomplete="metadataEditor.shortcuts.updateViews()"
            />
            <p:remoteCommand name="setGalleryViewMode"
                             action="#{DataEditorForm.galleryPanel.setGalleryViewMode}"
                             update="imagePreviewForm galleryHeadingWrapper"
                             oncomplete="metadataEditor.shortcuts.updateViews()"/>
            <p:outputLabel id="galleryViewMode"
                           value="#{DataEditorForm.galleryPanel.galleryViewMode}"
                           style="display: none;"/>

            <p:panelGrid id="imageControlPanel" columns="3"
                         style="right: 47px; top: 0; position: absolute;">
                <p:column>
                    <p:commandButton id="listViewButton"
                                     update="imagePreviewForm galleryHeadingWrapper"
                                     icon="fa fa-list"
                                     oncomplete="metadataEditor.shortcuts.updateViews();scrollToSelectedStructureThumbnail()"
                                     title="#{msgs['dataEditor.galleryStructuredView']}"
                                     styleClass="#{DataEditorForm.galleryPanel.galleryViewMode eq 'list' ? 'active' : 'inactive'}">
                        <f:setPropertyActionListener value="list" target="#{DataEditorForm.galleryPanel.galleryViewMode}"/>
                    </p:commandButton>
                </p:column>
                <p:column>
                    <p:commandButton id="previewButton"
                                     update="imagePreviewForm galleryHeadingWrapper"
                                     icon="fa fa-file"
                                     oncomplete="metadataEditor.shortcuts.updateViews();scrollToSelectedPreviewThumbnail();changeToMapView()"
                                     title="#{msgs['dataEditor.galleryDetailView']}"
                                     styleClass="#{DataEditorForm.galleryPanel.galleryViewMode eq 'preview' ? 'active' : 'inactive'}">
                        <f:setPropertyActionListener value="preview" target="#{DataEditorForm.galleryPanel.galleryViewMode}"/>
                    </p:commandButton>
                </p:column>
            </p:panelGrid>

            <!-- Pages in structured view -->
            <ui:fragment rendered="#{DataEditorForm.galleryPanel.galleryViewMode eq 'list' and not empty DataEditorForm.galleryPanel.stripes}">
                <p:fieldset id="structuredPagesField"
                            a:onmousedown="metadataEditor.gallery.handleMouseDown(event)"
                            a:onmouseup="metadataEditor.gallery.handleMouseUp(event)"
                            a:ondragstart="metadataEditor.gallery.handleDragStart(event)">
                    <!--@elvariable id="currentElement" type="org.kitodo.production.forms.dataeditor.GalleryStripe"-->
                    <p:dataList id="structuredPages"
                                var="stripe"
                                value="#{DataEditorForm.galleryPanel.stripes}"
                                type="definition"
                                styleClass="pageList"
                                binding="#{currentElement}">
                        <!-- Index 0 of stripes is used to identify the logical root element. -->
                        <p:outputLabel value="#{DataEditorForm.structurePanel.titleMetadata eq 'type' ? stripe.label : DataEditorForm.getStructureElementTitle(stripe.structure)}"
                                       styleClass="stripe #{DataEditorForm.structurePanel.selectedLogicalNode.selected and DataEditorForm.isStripeSelected(stripe.getStructure()) ? 'selected' : ''}"
                                       a:data-stripe="#{DataEditorForm.galleryPanel.stripes.indexOf(stripe)}"
                                       a:data-logicalTreeNodeId="#{stripe.logicalTreeNodeId}"
                                       rendered="#{DataEditorForm.galleryPanel.stripes.indexOf(stripe) ne 0}"/>
                        <p:outputPanel>
                            <!--@elvariable id="structuredThumbnail" type="org.kitodo.production.forms.dataeditor.GalleryMediaContent"-->
                            <p:dataList styleClass="structureElementDataList"
                                        itemStyleClass="media-position"
                                        rendered="#{DataEditorForm.galleryPanel.stripes.indexOf(stripe) ne 0}"
                                        id="structureElementDataList"
                                        var="media"
                                        emptyMessage="#{msgs['noMedia']}"
                                        value="#{stripe.medias}"
                                        binding="#{structuredThumbnail}">
                                <p:panel id="structuredPageDropArea"
                                         rendered="#{editImages}"
                                         styleClass="page-drop-area"/>
                                <p:panel id="structuredPagePanel" styleClass="draggableStructurePagePanel">
                                    <ui:include
                                            src="/WEB-INF/templates/includes/metadataEditor/partials/media-list.xhtml">
                                        <ui:param name="uiParamStripeIndex"
                                                  value="#{DataEditorForm.galleryPanel.stripes.indexOf(stripe)}"/>
                                    </ui:include>
                                </p:panel>
                                <!-- add one last drop area after the last page in a stripe -->
                                <ui:fragment rendered="#{editImages and stripe.medias.size() ne 0 and  stripe.medias.size() - 1 eq structuredThumbnail.rowIndex}">
                                    <p:panel id="structuredPageLastDropArea"
                                             styleClass="page-drop-area"/>
                                </ui:fragment>
                            </p:dataList>
                        </p:outputPanel>
                    </p:dataList>

                    <!-- Unstructured media-->
                    <p:outputPanel>
                        <p:outputLabel value="#{msgs['dataEditor.unstructuredMedia']}"
                                       styleClass="gallery-stripe-header stripe #{DataEditorForm.structurePanel.selectedLogicalNode.selected and DataEditorForm.isStripeSelected(DataEditorForm.galleryPanel.stripes.get(0).getStructure()) ? 'selected' : ''}"
                                       a:data-stripe="0"
                                       a:data-logicalTreeNodeId="#{DataEditorForm.galleryPanel.stripes.get(0).logicalTreeNodeId}"
                                       />
                        <h:panelGroup id="unstructuredMedia"
                                      layout="block">
                            <p:outputPanel>
                                <!-- Index 0 of stripes is used to retrieve the logical root element. -->
                                <!--@elvariable id="currentMedia" type="org.kitodo.production.forms.dataeditor.GalleryMediaContent"-->
                                <p:dataList id="unstructuredMediaList"
                                            styleClass="pageList"
                                            itemStyleClass="media-position"
                                            value="#{DataEditorForm.galleryPanel.stripes.get(0).medias}"
                                            binding="#{currentMedia}"
                                            emptyMessage="#{msgs['noMedia']}"
                                            var="media">
                                    <p:panel id="unstructuredPageDropArea"
                                             rendered="#{editImages}"
                                             styleClass="page-drop-area"/>
                                    <p:panel id="unstructuredMediaPanel" styleClass="draggableUnstructuredMediaPanel">
                                        <ui:include
                                                src="/WEB-INF/templates/includes/metadataEditor/partials/media-list.xhtml">
                                            <ui:param name="uiParamStripeIndex" value="0"/>
                                        </ui:include>
                                    </p:panel>
                                    <!-- add one last drop area after the last page in a stripe -->
                                    <ui:fragment rendered="#{editImages and DataEditorForm.galleryPanel.stripes.get(0).medias.size() ne 0 and DataEditorForm.galleryPanel.stripes.get(0).medias.size() - 1 eq currentMedia.rowIndex}">
                                        <p:panel id="unstructuredPageLastDropArea"
                                                 styleClass="page-drop-area"/>
                                    </ui:fragment>
                                </p:dataList>
                            </p:outputPanel>
                        </h:panelGroup>
                    </p:outputPanel>

                </p:fieldset>
            </ui:fragment>

<<<<<<< HEAD
            <!-- Pages in UNstructured view -->
            <ui:fragment rendered="#{DataEditorForm.galleryPanel.galleryViewMode eq 'grid' and not empty DataEditorForm.galleryPanel.medias}">
                <div class="thumbnail-wrapper"
                     a:onmousedown="metadataEditor.gallery.handleMouseDown(event)"
                     a:onmouseup="metadataEditor.gallery.handleMouseUp(event)"
                     a:ondragstart="metadataEditor.gallery.handleDragStart(event)">
                    <ui:repeat value="#{DataEditorForm.galleryPanel.medias}"
                               var="media">
                        <ui:include src="/WEB-INF/templates/includes/metadataEditor/partials/media-list.xhtml"/>
                    </ui:repeat>
                </div>
            </ui:fragment>

=======
>>>>>>> 9b88390d
            <!-- View current page with OpenLayers -->
            <ui:fragment rendered="#{DataEditorForm.galleryPanel.galleryViewMode eq 'preview' and not empty DataEditorForm.galleryPanel.medias}">
                <!-- OpenLayers Kitodo custom controls -->
                <h:panelGroup id="mediaDetailContainer"
                              layout="block"
                              a:onmousedown="metadataEditor.gallery.handleMouseDown(event)"
                              a:onmouseup="metadataEditor.gallery.handleMouseUp(event)">
                    <ui:include src="/WEB-INF/templates/includes/metadataEditor/partials/media-detail.xhtml"/>
                    <h:panelGroup layout="block" id="thumbnailStripe">
                        <p:commandButton icon="fa fa-arrow-up fa-lg" id="scroll-up"
                                         styleClass="scroll-button scroll-up"/>
                        <div id="thumbnailStripeScrollableContent">
                            <h:panelGroup id="thumbnailWrapper"
                                          layout="block">
                                <ui:repeat value="#{DataEditorForm.galleryPanel.medias}"
                                           var="media">
                                    <ui:include
                                            src="/WEB-INF/templates/includes/metadataEditor/partials/media-list.xhtml"/>
                                </ui:repeat>
                            </h:panelGroup>
                        </div>
                        <p:commandButton icon="fa fa-arrow-down fa-lg" id="scroll-down" styleClass="scroll-button"/>
                    </h:panelGroup>
                </h:panelGroup>
            </ui:fragment>
            <p:button id="contextMenuHiddenTrigger"
                      style="display:none;"/>
            <p:contextMenu id="mediaContextMenu"
                           widgetVar="mediaContextMenu"
                           for="contextMenuHiddenTrigger">
                <p:menuitem value="#{DataEditorForm.consecutivePagesSelected() ? msgs.addElement.concat(' ').concat(msgs.assignMedia) : msgs['dataEditor.removeElement.noConsecutivePagesSelected']}"
                            icon="fa fa-plus fa-sm"
                            styleClass="plain"
                            disabled="#{readOnly or not DataEditorForm.consecutivePagesSelected()}"
                            action="#{DataEditorForm.addDocStrucTypeDialog.prepare}"
                            oncomplete="PF('dialogAddDocStrucType').show()"
                            update="dialogAddDocStrucTypeDialog">
                    <f:actionListener binding="#{DataEditorForm.addDocStrucTypeDialog.preparePreselectedViews()}"/>
                </p:menuitem>
                <p:menuitem value="#{msgs.assignToNextElement}"
                            icon="fa fa-link fa-sm"
                            styleClass="plain"
                            disabled="#{readOnly}"
                            rendered="#{DataEditorForm.structurePanel.assignableSeveralTimes and
                            DataEditorForm.selectedMedia.size() eq 1}"
                            action="#{DataEditorForm.structurePanel.assign}"
                            process="@this"
                            oncomplete="$('#loadingScreen').hide()"
                            update="logicalTree
                                paginationForm:paginationWrapperPanel
                                metadataAccordion:logicalMetadataWrapperPanel
                                @(.structureElementDataList)
                                imagePreviewForm:mediaContextMenu"/>
                <p:menuitem value="#{msgs.unassign}"
                            icon="fa fa-chain-broken fa-sm"
                            styleClass="plain"
                            disabled="#{readOnly}"
                            rendered="#{DataEditorForm.structurePanel.assignedSeveralTimes and DataEditorForm.selectedMedia.size() == 1}"
                            action="#{DataEditorForm.structurePanel.unassign}"
                            process="@this"
                            oncomplete="$('#loadingScreen').hide()"
                            update="logicalTree
                                paginationForm:paginationWrapperPanel
                                metadataAccordion:logicalMetadataWrapperPanel
                                @(.structureElementDataList)
                                imagePreviewForm:mediaContextMenu"/>
                <p:menuitem value="#{msgs.uploadMedia}"
                            action="#{DataEditorForm.uploadFileDialog.prepare}"
                            rendered="#{SecurityAccessController.hasAuthorityToUploadMedia() and DataEditorForm.isFolderConfigurationComplete()}"
                            icon="fa fa-download fa-sm"
                            styleClass="plain"
                            update = "uploadFileDialog"
                            disabled="#{readOnly}"
                            process="@this"/>
                <p:menuitem value="#{msgs.removeElement}"
                            rendered="#{SecurityAccessController.hasAuthorityToDeleteMedia()}"
                            icon="fa fa-trash fa-sm"
                            styleClass="plain"
                            disabled="#{readOnly}"
                            onclick="$('#loadingScreen').show()"
                            oncomplete="$('#loadingScreen').hide()"
                            action="#{DataEditorForm.deletePhysicalDivision()}"
                            process="@this"
                            update="logicalTree
                                physicalTree
                                paginationForm:paginationWrapperPanel
                                metadataAccordion:logicalMetadataWrapperPanel
                                galleryWrapperPanel"/>
            </p:contextMenu>
            <p:contextMenu id="stripeContextMenu"
                           widgetVar="stripeContextMenu"
                           for="contextMenuHiddenTrigger">
                <p:menuitem value="#{msgs.addElement}"
                            icon="fa fa-plus fa-sm"
                            styleClass="plain"
                            disabled="#{readOnly}"
                            action="#{DataEditorForm.addDocStrucTypeDialog.prepare}"
                            actionListener="#{DataEditorForm.addDocStrucTypeDialog.resetValues}"
                            oncomplete="PF('dialogAddDocStrucType').show()"
                            update="dialogAddDocStrucTypeDialog"/>
                <p:menuitem value="#{msgs.changeDocstructType}"
                            icon="fa fa-pencil fa-sm"
                            styleClass="plain"
                            disabled="#{readOnly}"
                            actionListener="#{DataEditorForm.changeDocStrucTypeDialog.prepare}"
                            process="@this"
                            oncomplete="PF('dialogEditDocStrucType').show()"
                            update="dialogEditDocStrucTypeDialog"/>
                <p:menuitem value="#{msgs.uploadMedia}"
                            action="#{DataEditorForm.uploadFileDialog.prepare}"
                            rendered="#{SecurityAccessController.hasAuthorityToUploadMedia() and DataEditorForm.isFolderConfigurationComplete()}"
                            icon="fa fa-download fa-sm"
                            styleClass="plain"
                            update = "uploadFileDialog"
                            disabled="#{readOnly}"
                            process="@this"/>
                <p:menuitem value="#{msgs.removeElement}"
                            icon="fa fa-trash fa-sm"
                            styleClass="plain"
                            disabled="#{readOnly}"
                            action="#{DataEditorForm.deleteStructure()}"
                            onclick="$('#loadingScreen').show()"
                            oncomplete="$('#loadingScreen').hide()"
                            update="logicalTree
                                    paginationForm:paginationWrapperPanel
                                    metadataAccordion:logicalMetadataWrapperPanel
                                    galleryWrapperPanel"/>
            </p:contextMenu>
        </h:form>
        <h:outputStylesheet name="webjars/openlayers/5.2.0/ol.css"/>
        <h:outputScript library="webjars" name="openlayers/5.2.0/ol.js" />
        <h:outputScript name="js/ol_custom.js"/>
        <h:outputScript name="js/metadataeditor_gallery_drag_drop.js" rendered="#{editImages}" />
    </p:panel>
</ui:composition><|MERGE_RESOLUTION|>--- conflicted
+++ resolved
@@ -33,11 +33,6 @@
                         logicalTree
                         physicalTree
                         paginationForm:paginationWrapperPanel"/>
-<<<<<<< HEAD
-=======
-
-            <p:graphicImage id="mediaViewData" value="#{DataEditorForm.galleryPanel.getGalleryMediaContent(DataEditorForm.galleryPanel.lastSelection.key).mediaViewData}" style="display: none;"/>
->>>>>>> 9b88390d
 
             <p:remoteCommand name="sendGallerySelect"
                              action="#{DataEditorForm.galleryPanel.select}"
@@ -169,22 +164,6 @@
                 </p:fieldset>
             </ui:fragment>
 
-<<<<<<< HEAD
-            <!-- Pages in UNstructured view -->
-            <ui:fragment rendered="#{DataEditorForm.galleryPanel.galleryViewMode eq 'grid' and not empty DataEditorForm.galleryPanel.medias}">
-                <div class="thumbnail-wrapper"
-                     a:onmousedown="metadataEditor.gallery.handleMouseDown(event)"
-                     a:onmouseup="metadataEditor.gallery.handleMouseUp(event)"
-                     a:ondragstart="metadataEditor.gallery.handleDragStart(event)">
-                    <ui:repeat value="#{DataEditorForm.galleryPanel.medias}"
-                               var="media">
-                        <ui:include src="/WEB-INF/templates/includes/metadataEditor/partials/media-list.xhtml"/>
-                    </ui:repeat>
-                </div>
-            </ui:fragment>
-
-=======
->>>>>>> 9b88390d
             <!-- View current page with OpenLayers -->
             <ui:fragment rendered="#{DataEditorForm.galleryPanel.galleryViewMode eq 'preview' and not empty DataEditorForm.galleryPanel.medias}">
                 <!-- OpenLayers Kitodo custom controls -->
