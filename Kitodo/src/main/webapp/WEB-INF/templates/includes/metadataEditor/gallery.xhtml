--- conflicted
+++ resolved
@@ -25,7 +25,6 @@
         <h:form id="imagePreviewForm" style="height: 100%;">
             <p:graphicImage id="mediaViewData" value="#{DataEditorForm.galleryPanel.getGalleryMediaContent(DataEditorForm.galleryPanel.lastSelection.key).mediaViewData}" style="display: none;"/>
 
-<<<<<<< HEAD
             <p:remoteCommand name="select"
                              action="#{DataEditorForm.galleryPanel.select}"
                              update="@(.thumbnail)
@@ -34,8 +33,6 @@
                                     structureTreeForm:logicalTree
                                     structureTreeForm:physicalTree
                                     metadataAccordion:logicalMetadataWrapperPanel"/>
-=======
-            <p:remoteCommand name="select" action="#{DataEditorForm.galleryPanel.setSelectionType}"/>
             <p:remoteCommand name="setGalleryViewMode"
                              action="#{DataEditorForm.galleryPanel.setGalleryViewMode}"
                              update="imagePreviewForm galleryHeadingWrapper"
@@ -43,7 +40,6 @@
             <p:outputLabel id="galleryViewMode"
                            value="#{DataEditorForm.galleryPanel.galleryViewMode}"
                            style="display: none"/>
->>>>>>> cabb3a66
 
             <p:panelGrid id="imageControlPanel" columns="3"
                          style="right: 47px; top: 0; position: absolute;">
