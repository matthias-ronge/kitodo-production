--- conflicted
+++ resolved
@@ -32,18 +32,11 @@
                 onNodeClick="metadataEditor.physicalTree.onNodeClick(node,event)">
             <p:ajax event="select"
                     listener="#{DataEditorForm.structurePanel.treePhysicalSelect}"
-<<<<<<< HEAD
                     oncomplete="scrollToSelectedThumbnail();
                                 scrollToSelectedPaginationRow();
                                 initializeImage();
                                 expandMetadata('physical-metadata-tab');"
-                    update="@(.thumbnail)
-                            @(.stripe)
-                            galleryHeadingWrapper
-=======
-                    oncomplete="initializeImage();expandMetadata('physical-metadata-tab');scrollToSelectedThumbnail();"
                     update="galleryHeadingWrapper
->>>>>>> aa83e8b8
                             imagePreviewForm:mediaViewData
                             metadataAccordion:physicalMetadataWrapperPanel"/>
             <p:ajax event="contextMenu"
