--- conflicted
+++ resolved
@@ -47,13 +47,8 @@
                                               showCheckbox="true">
                                 <f:selectItems value="#{DataEditorForm.paginationPanel.paginationSelectionItems}"/>
                                 <p:ajax event="change"
-<<<<<<< HEAD
-                                        oncomplete="changeToMapView();scrollToSelectedThumbnail();scrollToSelectedTreeNode();"
+                                        oncomplete="changeToMapView();metadataEditor.gallery.mediaView.update();scrollToSelectedThumbnail();scrollToSelectedTreeNode();"
                                         update="galleryHeadingWrapper,imagePreviewForm:mediaDetail,imagePreviewForm:mediaPartialList,metadataAccordion:logicalMetadataWrapperPanel"/>
-=======
-                                        oncomplete="changeToMapView();metadataEditor.gallery.mediaView.update();scrollToSelectedThumbnail();scrollToSelectedTreeNode();"
-                                        update="galleryHeadingWrapper,imagePreviewForm:mediaDetail,metadataAccordion:logicalMetadataWrapperPanel"/>
->>>>>>> 23235ae0
                             </p:selectManyMenu>
                         </div>
                         <div>
