<!--
 *
 * (c) Kitodo. Key to digital objects e. V. <contact@kitodo.org>
 *
 * This file is part of the Kitodo project.
 *
 * It is licensed under GNU General Public License version 3 or later.
 *
 * For the full copyright and license information, please read the
 * GPL3-License.txt file that was distributed with this source code.
 *
-->

<ui:composition
        xmlns:f="http://xmlns.jcp.org/jsf/core"
        xmlns:h="http://xmlns.jcp.org/jsf/html"
        xmlns:p="http://primefaces.org/ui"
        xmlns:ui="http://xmlns.jcp.org/jsf/facelets">
    <p:panelGrid columns="2" layout="grid">
        <p:row>
            <div>
                <p:outputLabel for="priority" value="#{msgs.priority}"/>
                <p:inputText id="priority" value="#{TemplateForm.task.priority}" required="#{empty param['editForm:saveButtonToggler']}" class="input">
                    <p:ajax event="blur"/>
                </p:inputText>
            </div>
        </p:row>
        <p:row>
            <div>
                <p:outputLabel for="status" value="#{msgs.status}"/>
                <p:selectOneMenu id="status" value="#{TemplateForm.task.processingStatusAsString}" required="#{empty param['editForm:saveButtonToggler']}" class="input">
                    <f:selectItem itemValue="" itemLabel="#{msgs.selectPlease}"/>
                    <f:selectItem itemValue="0" itemLabel="#{msgs.locked}"/>
                    <f:selectItem itemValue="1" itemLabel="#{msgs.statusOffen}"/>
                    <f:selectItem itemValue="2" itemLabel="#{msgs.statusInBearbeitung}"/>
                    <f:selectItem itemValue="3" itemLabel="#{msgs.statusAbgeschlossen}"/>
                    <p:ajax event="change" oncomplete="toggleSave()"/>
                </p:selectOneMenu>
            </div>
<<<<<<< HEAD
            <div>
                <p:outputLabel for="typeMetaData" value="#{msgs.metadata}"/>
                <p:selectBooleanCheckbox id="typeMetaData" value="#{TemplateForm.task.typeMetadata}" class="input">
                    <p:ajax event="change" oncomplete="toggleSave()"/>
                </p:selectBooleanCheckbox>
            </div>
            <div>
                <p:outputLabel for="typeImportFileUpload" value="#{msgs.importMittelsFileUpload}"/>
                <p:selectBooleanCheckbox id="typeImportFileUpload" value="#{TemplateForm.task.typeImportFileUpload}" class="input">
                    <p:ajax event="change" oncomplete="toggleSave()"/>
                </p:selectBooleanCheckbox>
            </div>
            <div>
                <p:outputLabel for="typeImagesRead" value="#{msgs.imagesRead}"/>
                <p:selectBooleanCheckbox id="typeImagesRead" value="#{TemplateForm.task.typeImagesRead}" class="input">
                    <p:ajax event="change" oncomplete="toggleSave()"/>
                </p:selectBooleanCheckbox>
            </div>
        </p:row>
        <p:row>
            <div>
                <p:outputLabel for="typeImagesWrite" value="#{msgs.imagesWrite}"/>
                <p:selectBooleanCheckbox id="typeImagesWrite" value="#{TemplateForm.task.typeImagesWrite}" class="input">
                    <p:ajax event="change" oncomplete="toggleSave()"/>
                </p:selectBooleanCheckbox>
            </div>
            <div>
                <p:outputLabel for="typeCloseVerify" value="#{msgs.beimAbschliessenVerifizieren}"/>
                <p:selectBooleanCheckbox id="typeCloseVerify" value="#{TemplateForm.task.typeCloseVerify}" class="input">
                    <p:ajax event="change" oncomplete="toggleSave()"/>
                </p:selectBooleanCheckbox>
            </div>
            <div>
                <p:outputLabel for="typeExportDMS" value="#{msgs.exportDMS}"/>
                <p:selectBooleanCheckbox id="typeExportDMS" value="#{TemplateForm.task.typeExportDMS}" class="input">
                    <p:ajax event="change" oncomplete="toggleSave()"/>
                </p:selectBooleanCheckbox>
            </div>
            <div>
                <p:outputLabel for="typeAcceptClose" value="#{msgs.taskCloseByAccept}"/>
                <p:selectBooleanCheckbox id="typeAcceptClose" value="#{TemplateForm.task.typeAcceptClose}" class="input">
                    <p:ajax event="change" oncomplete="toggleSave()"/>
                </p:selectBooleanCheckbox>
            </div>
            <div>
                <p:outputLabel for="typeAutomatic" value="#{msgs.automaticTask}"/>
                <p:selectBooleanCheckbox id="typeAutomatic" value="#{TemplateForm.task.typeAutomatic}" class="input">
                    <p:ajax event="change" oncomplete="toggleSave()"/>
                </p:selectBooleanCheckbox>
            </div>
            <div>
                <p:outputLabel for="batchStep" value="#{msgs.batchStep}"/>
                <p:selectBooleanCheckbox id="batchStep" value="#{TemplateForm.task.batchStep}" class="input">
                    <p:ajax event="change" oncomplete="toggleSave()"/>
                </p:selectBooleanCheckbox>
            </div>
            <p:repeat var="generator" value="#{TemplateForm.task.generators}">
                <div>
                    <p:outputLabel for="generator">
                        <h:outputFormat value="#{msgs.generator}">
                            <f:param value="#{generator.label}"/>
                        </h:outputFormat>
                    </p:outputLabel>
                    <p:selectBooleanCheckbox id="generator" value="#{generator.value}" class="input">
                        <p:ajax event="change" oncomplete="toggleSave()"/>
                    </p:selectBooleanCheckbox>
                </div>
            </p:repeat>
=======
>>>>>>> 43f06d60
        </p:row>
    </p:panelGrid>
</ui:composition><|MERGE_RESOLUTION|>--- conflicted
+++ resolved
@@ -37,63 +37,6 @@
                     <p:ajax event="change" oncomplete="toggleSave()"/>
                 </p:selectOneMenu>
             </div>
-<<<<<<< HEAD
-            <div>
-                <p:outputLabel for="typeMetaData" value="#{msgs.metadata}"/>
-                <p:selectBooleanCheckbox id="typeMetaData" value="#{TemplateForm.task.typeMetadata}" class="input">
-                    <p:ajax event="change" oncomplete="toggleSave()"/>
-                </p:selectBooleanCheckbox>
-            </div>
-            <div>
-                <p:outputLabel for="typeImportFileUpload" value="#{msgs.importMittelsFileUpload}"/>
-                <p:selectBooleanCheckbox id="typeImportFileUpload" value="#{TemplateForm.task.typeImportFileUpload}" class="input">
-                    <p:ajax event="change" oncomplete="toggleSave()"/>
-                </p:selectBooleanCheckbox>
-            </div>
-            <div>
-                <p:outputLabel for="typeImagesRead" value="#{msgs.imagesRead}"/>
-                <p:selectBooleanCheckbox id="typeImagesRead" value="#{TemplateForm.task.typeImagesRead}" class="input">
-                    <p:ajax event="change" oncomplete="toggleSave()"/>
-                </p:selectBooleanCheckbox>
-            </div>
-        </p:row>
-        <p:row>
-            <div>
-                <p:outputLabel for="typeImagesWrite" value="#{msgs.imagesWrite}"/>
-                <p:selectBooleanCheckbox id="typeImagesWrite" value="#{TemplateForm.task.typeImagesWrite}" class="input">
-                    <p:ajax event="change" oncomplete="toggleSave()"/>
-                </p:selectBooleanCheckbox>
-            </div>
-            <div>
-                <p:outputLabel for="typeCloseVerify" value="#{msgs.beimAbschliessenVerifizieren}"/>
-                <p:selectBooleanCheckbox id="typeCloseVerify" value="#{TemplateForm.task.typeCloseVerify}" class="input">
-                    <p:ajax event="change" oncomplete="toggleSave()"/>
-                </p:selectBooleanCheckbox>
-            </div>
-            <div>
-                <p:outputLabel for="typeExportDMS" value="#{msgs.exportDMS}"/>
-                <p:selectBooleanCheckbox id="typeExportDMS" value="#{TemplateForm.task.typeExportDMS}" class="input">
-                    <p:ajax event="change" oncomplete="toggleSave()"/>
-                </p:selectBooleanCheckbox>
-            </div>
-            <div>
-                <p:outputLabel for="typeAcceptClose" value="#{msgs.taskCloseByAccept}"/>
-                <p:selectBooleanCheckbox id="typeAcceptClose" value="#{TemplateForm.task.typeAcceptClose}" class="input">
-                    <p:ajax event="change" oncomplete="toggleSave()"/>
-                </p:selectBooleanCheckbox>
-            </div>
-            <div>
-                <p:outputLabel for="typeAutomatic" value="#{msgs.automaticTask}"/>
-                <p:selectBooleanCheckbox id="typeAutomatic" value="#{TemplateForm.task.typeAutomatic}" class="input">
-                    <p:ajax event="change" oncomplete="toggleSave()"/>
-                </p:selectBooleanCheckbox>
-            </div>
-            <div>
-                <p:outputLabel for="batchStep" value="#{msgs.batchStep}"/>
-                <p:selectBooleanCheckbox id="batchStep" value="#{TemplateForm.task.batchStep}" class="input">
-                    <p:ajax event="change" oncomplete="toggleSave()"/>
-                </p:selectBooleanCheckbox>
-            </div>
             <p:repeat var="generator" value="#{TemplateForm.task.generators}">
                 <div>
                     <p:outputLabel for="generator">
@@ -106,8 +49,6 @@
                     </p:selectBooleanCheckbox>
                 </div>
             </p:repeat>
-=======
->>>>>>> 43f06d60
         </p:row>
     </p:panelGrid>
 </ui:composition>