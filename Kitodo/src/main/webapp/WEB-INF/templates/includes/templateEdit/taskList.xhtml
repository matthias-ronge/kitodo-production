--- conflicted
+++ resolved
@@ -25,23 +25,6 @@
         <!-- ordering -->
         <p:column headerText="#{msgs.nr}" id="taskOrder">
             <h:outputText value="#{item.ordering}"/>
-<<<<<<< HEAD
-            <p:commandButton action="#{TemplateForm.setOrderingUp}"
-                             id="orderUp"
-                             update="editForm:templateTabView:taskTable"
-                             oncomplete="toggleSave()"
-                             icon="fa fa-long-arrow-up" styleClass="ui-button-small">
-                <f:setPropertyActionListener target="#{TemplateForm.task}" value="#{item}"/>
-            </p:commandButton>
-            <p:commandButton action="#{TemplateForm.setOrderingDown}"
-                             id="orderDown"
-                             update="editForm:templateTabView:taskTable"
-                             oncomplete="toggleSave()"
-                             icon="fa fa-long-arrow-down" styleClass="ui-button-small">
-                <f:setPropertyActionListener target="#{TemplateForm.task}" value="#{item}"/>
-            </p:commandButton>
-=======
->>>>>>> 8b1eb3eb
         </p:column>
 
         <!-- title -->
@@ -53,12 +36,7 @@
         <!-- actions -->
         <p:column rendered="#{SecurityAccessController.isAdminOrHasAnyAuthorityForAny('editTask, deleteTask')}"
                   headerText="#{msgs.actions}" id="taskAction" styleClass="actionsColumn">
-<<<<<<< HEAD
-            <h:link outcome="taskTemplateEdit" id="editTask"
-                    title="#{msgs.detailsDesSchritts}">
-=======
             <h:link outcome="taskTemplateEdit" id="editTask" title="#{msgs.detailsDesSchritts}">
->>>>>>> 8b1eb3eb
                 <f:param name="id" value="#{item.id}"/>
                 <i class="fa fa-pencil-square-o fa-lg"/>
             </h:link>
