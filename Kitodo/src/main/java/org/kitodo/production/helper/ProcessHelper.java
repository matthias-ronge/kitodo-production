--- conflicted
+++ resolved
@@ -120,23 +120,14 @@
      * @param priorityList
      *         weighted list of user-preferred display languages
      * @throws ProcessGenerationException
-<<<<<<< HEAD
-     *             thrown if process title cannot be created
-=======
      *         thrown if process title cannot be created
->>>>>>> fc9b8328
      */
     public static void generateAtstslFields(TempProcess tempProcess, List<ProcessDetail> processDetails,
             List<TempProcess> parentTempProcesses, String docType,
             RulesetManagementInterface rulesetManagementInterface, String acquisitionStage,
             List<Locale.LanguageRange> priorityList) throws ProcessGenerationException {
-<<<<<<< HEAD
         generateAtstslFields(tempProcess, processDetails, null, docType, rulesetManagementInterface, acquisitionStage,
                 priorityList, null, false);
-=======
-        generateAtstslFields(tempProcess, processDetails, parentTempProcesses, docType, rulesetManagementInterface,
-                acquisitionStage, priorityList, null);
->>>>>>> fc9b8328
     }
 
     /**
@@ -343,16 +334,6 @@
             return StringUtils.EMPTY;
         }
 
-<<<<<<< HEAD
-        for (TempProcess tempProcess : parents) {
-            String title;
-            if (Objects.isNull(tempProcess.getMetadataNodes())) {
-                title = getTitleFromLogicalStructure(tempProcess.getProcess());
-            } else {
-                ProcessFieldedMetadata processFieldedMetadata = initializeTempProcessDetails(tempProcess,
-                        rulesetManagementInterface, acquisitionStage, priorityList);
-                title = getTitleFromMetadata(processFieldedMetadata.getChildMetadata());
-=======
         for (TempProcess tempProcess : parentTempProcesses) {
             String title;
             if (Objects.nonNull(tempProcess.getMetadataNodes())) {
@@ -361,7 +342,6 @@
                 title = getTitleFromMetadata(processFieldedMetadata.getChildMetadata());
             } else {
                 title = getTitleFromWorkpiece(tempProcess.getProcess());
->>>>>>> fc9b8328
             }
 
             if (StringUtils.isNotBlank(title)) {
