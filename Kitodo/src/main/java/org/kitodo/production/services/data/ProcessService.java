--- conflicted
+++ resolved
@@ -991,62 +991,7 @@
         // TODO: leave it for now - right now it displays only status
         processDTO.setTasks(convertRelatedJSONObjectToDTO(jsonObject, ProcessTypeField.TASKS.getKey(),
             ServiceManager.getTaskService()));
-<<<<<<< HEAD
-
-        processDTO.setProgressClosed(getProgressClosed(null, processDTO.getTasks()));
-        processDTO.setProgressInProcessing(getProgressInProcessing(null, processDTO.getTasks()));
-        processDTO.setProgressOpen(getProgressOpen(null, processDTO.getTasks()));
-        processDTO.setProgressLocked(getProgressLocked(null, processDTO.getTasks()));
-
-        if (processDTO.hasChildren()) {
-            List<Process> children;
-            try {
-                children = ServiceManager.getProcessService().getById(processDTO.getId()).getChildren();
-                processDTO.setProgressClosed(progressOfChildrenClosed(children));
-                processDTO.setProgressInProcessing(progressOfChildrenInProcessing(children));
-                processDTO.setProgressOpen(progressOfChildrenOpen(children));
-                processDTO.setProgressLocked(progressOfChildrenLocked(children));
-            } catch (DAOException dao) {
-                throw new DataException(dao);
-            }
-        }
-    }
-
-    private Double progressOfChildrenClosed(List<Process> children) {
-        DescriptiveStatistics statistics = new DescriptiveStatistics();
-        for (Process child : children) {
-            statistics.addValue(getProgressClosed(child.getTasks(), null));
-        }
-        return statistics.getMean();
-    }
-
-    private Double progressOfChildrenInProcessing(List<Process> children) {
-        DescriptiveStatistics statistics = new DescriptiveStatistics();
-        for (Process child : children) {
-            statistics.addValue(getProgressInProcessing(child.getTasks(), null));
-        }
-        return statistics.getMean();
-    }
-
-    private Double progressOfChildrenOpen(List<Process> children) {
-        DescriptiveStatistics statistics = new DescriptiveStatistics();
-        for (Process child : children) {
-            statistics.addValue(getProgressOpen(child.getTasks(), null));
-        }
-        return statistics.getMean();
-    }
-
-    private Double progressOfChildrenLocked(List<Process> children) {
-        DescriptiveStatistics statistics = new DescriptiveStatistics();
-        for (Process child : children) {
-            statistics.addValue(getProgressLocked(child.getTasks(), null));
-        }
-        return statistics.getMean();
-    }
-=======
-    }
-    
->>>>>>> 2cffa8b3
+    }
 
     private List<BatchDTO> getBatchesForProcessDTO(Map<String, Object> jsonObject) throws DataException {
         List<Map<String, Object>> jsonArray = ProcessTypeField.BATCHES.getJsonArray(jsonObject);
