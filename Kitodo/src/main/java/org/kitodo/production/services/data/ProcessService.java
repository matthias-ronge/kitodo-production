/*
 * (c) Kitodo. Key to digital objects e. V. <contact@kitodo.org>
 *
 * This file is part of the Kitodo project.
 *
 * It is licensed under GNU General Public License version 3 or later.
 *
 * For the full copyright and license information, please read the
 * GPL3-License.txt file that was distributed with this source code.
 */

package org.kitodo.production.services.data;

import static org.elasticsearch.index.query.QueryBuilders.matchQuery;
import static org.elasticsearch.index.query.QueryBuilders.multiMatchQuery;
import static org.elasticsearch.index.query.QueryBuilders.nestedQuery;
import static org.kitodo.data.database.enums.CorrectionComments.NO_CORRECTION_COMMENTS;
import static org.kitodo.data.database.enums.CorrectionComments.NO_OPEN_CORRECTION_COMMENTS;
import static org.kitodo.data.database.enums.CorrectionComments.OPEN_CORRECTION_COMMENTS;

import com.itextpdf.text.Document;
import com.itextpdf.text.DocumentException;
import com.itextpdf.text.PageSize;
import com.itextpdf.text.Paragraph;
import com.itextpdf.text.Rectangle;
import com.itextpdf.text.pdf.PdfPTable;
import com.itextpdf.text.pdf.PdfWriter;

import java.io.File;
import java.io.FileInputStream;
import java.io.FilenameFilter;
import java.io.IOException;
import java.io.InputStream;
import java.io.OutputStream;
import java.net.URI;
import java.net.URISyntaxException;
import java.nio.charset.StandardCharsets;
import java.nio.file.Files;
import java.nio.file.Paths;
import java.text.DecimalFormat;
import java.time.Duration;
import java.time.LocalDateTime;
import java.time.format.DateTimeFormatter;
import java.util.ArrayList;
import java.util.Arrays;
import java.util.Collection;
import java.util.Collections;
import java.util.Comparator;
import java.util.HashMap;
import java.util.HashSet;
import java.util.Iterator;
import java.util.LinkedHashMap;
import java.util.LinkedList;
import java.util.List;
import java.util.Map;
import java.util.Objects;
import java.util.Optional;
import java.util.Set;
import java.util.concurrent.CopyOnWriteArrayList;
import java.util.concurrent.TimeUnit;
import java.util.function.Function;
import java.util.stream.Collectors;

import javax.faces.context.ExternalContext;
import javax.faces.context.FacesContext;
import javax.xml.parsers.DocumentBuilder;
import javax.xml.parsers.DocumentBuilderFactory;
import javax.xml.parsers.ParserConfigurationException;
import javax.xml.xpath.XPath;
import javax.xml.xpath.XPathConstants;
import javax.xml.xpath.XPathExpressionException;
import javax.xml.xpath.XPathFactory;

import org.apache.commons.configuration.ConfigurationException;
import org.apache.commons.io.IOUtils;
import org.apache.commons.math3.stat.descriptive.DescriptiveStatistics;
import org.apache.logging.log4j.LogManager;
import org.apache.logging.log4j.Logger;
import org.apache.lucene.search.join.ScoreMode;
import org.apache.poi.hssf.usermodel.HSSFCell;
import org.apache.poi.hssf.usermodel.HSSFRow;
import org.apache.poi.hssf.usermodel.HSSFSheet;
import org.apache.poi.hssf.usermodel.HSSFWorkbook;
import org.apache.poi.ss.usermodel.Cell;
import org.apache.poi.ss.usermodel.DataFormatter;
import org.apache.poi.ss.usermodel.Row;
import org.elasticsearch.index.query.BoolQueryBuilder;
import org.elasticsearch.index.query.MatchQueryBuilder;
import org.elasticsearch.index.query.MultiMatchQueryBuilder;
import org.elasticsearch.index.query.NestedQueryBuilder;
import org.elasticsearch.index.query.Operator;
import org.elasticsearch.index.query.QueryBuilder;
import org.elasticsearch.search.sort.SortBuilder;
import org.elasticsearch.search.sort.SortBuilders;
import org.elasticsearch.search.sort.SortOrder;
import org.json.JSONArray;
import org.json.JSONObject;
import org.json.XML;
import org.kitodo.api.dataeditor.rulesetmanagement.FunctionalDivision;
import org.kitodo.api.dataformat.LogicalDivision;
import org.kitodo.api.docket.DocketData;
import org.kitodo.api.docket.DocketInterface;
import org.kitodo.api.filemanagement.ProcessSubType;
import org.kitodo.api.filemanagement.filters.FileNameBeginsAndEndsWithFilter;
import org.kitodo.api.filemanagement.filters.FileNameEndsAndDoesNotBeginWithFilter;
import org.kitodo.config.ConfigCore;
import org.kitodo.config.enums.ParameterCore;
import org.kitodo.data.database.beans.Batch;
import org.kitodo.data.database.beans.Comment;
import org.kitodo.data.database.beans.Folder;
import org.kitodo.data.database.beans.Process;
import org.kitodo.data.database.beans.Project;
import org.kitodo.data.database.beans.Property;
import org.kitodo.data.database.beans.Role;
import org.kitodo.data.database.beans.Task;
import org.kitodo.data.database.beans.User;
import org.kitodo.data.database.enums.CommentType;
import org.kitodo.data.database.enums.CorrectionComments;
import org.kitodo.data.database.enums.IndexAction;
import org.kitodo.data.database.enums.TaskStatus;
import org.kitodo.data.database.exceptions.DAOException;
import org.kitodo.data.database.persistence.ProcessDAO;
import org.kitodo.data.elasticsearch.exceptions.CustomResponseException;
import org.kitodo.data.elasticsearch.index.Indexer;
import org.kitodo.data.elasticsearch.index.type.ProcessType;
import org.kitodo.data.elasticsearch.index.type.enums.BatchTypeField;
import org.kitodo.data.elasticsearch.index.type.enums.ProcessTypeField;
import org.kitodo.data.elasticsearch.search.Searcher;
import org.kitodo.data.exceptions.DataException;
import org.kitodo.exceptions.InvalidImagesException;
import org.kitodo.exceptions.ProcessGenerationException;
import org.kitodo.export.ExportMets;
import org.kitodo.production.dto.BatchDTO;
import org.kitodo.production.dto.ProcessDTO;
import org.kitodo.production.dto.ProjectDTO;
import org.kitodo.production.dto.PropertyDTO;
import org.kitodo.production.dto.TaskDTO;
import org.kitodo.production.enums.ObjectType;
import org.kitodo.production.exporter.ExportXmlLog;
import org.kitodo.production.forms.createprocess.ProcessDetail;
import org.kitodo.production.helper.Helper;
import org.kitodo.production.helper.SearchResultGeneration;
import org.kitodo.production.helper.WebDav;
import org.kitodo.production.helper.metadata.ImageHelper;
import org.kitodo.production.helper.metadata.MetadataHelper;
import org.kitodo.production.helper.metadata.legacytypeimplementations.LegacyDocStructHelperInterface;
import org.kitodo.production.helper.metadata.legacytypeimplementations.LegacyMetadataHelper;
import org.kitodo.production.helper.metadata.legacytypeimplementations.LegacyMetadataTypeHelper;
import org.kitodo.production.helper.metadata.legacytypeimplementations.LegacyMetsModsDigitalDocumentHelper;
import org.kitodo.production.helper.metadata.legacytypeimplementations.LegacyPrefsHelper;
import org.kitodo.production.metadata.MetadataEditor;
import org.kitodo.production.metadata.copier.CopierData;
import org.kitodo.production.metadata.copier.DataCopier;
import org.kitodo.production.process.TiffHeaderGenerator;
import org.kitodo.production.process.TitleGenerator;
import org.kitodo.production.services.ServiceManager;
import org.kitodo.production.services.data.base.ProjectSearchService;
import org.kitodo.production.services.file.FileService;
import org.kitodo.production.services.workflow.WorkflowControllerService;
import org.kitodo.production.workflow.KitodoNamespaceContext;
import org.kitodo.serviceloader.KitodoServiceLoader;
import org.primefaces.model.charts.ChartData;
import org.primefaces.model.charts.axes.cartesian.linear.CartesianLinearAxes;
import org.primefaces.model.charts.bar.BarChartOptions;
import org.primefaces.model.charts.hbar.HorizontalBarChartDataSet;
import org.primefaces.model.charts.hbar.HorizontalBarChartModel;
import org.primefaces.model.charts.optionconfig.tooltip.Tooltip;
import org.primefaces.model.charts.pie.PieChartDataSet;
import org.primefaces.model.charts.pie.PieChartModel;
import org.w3c.dom.NodeList;
import org.xml.sax.SAXException;

<<<<<<< HEAD

=======
>>>>>>> bd210be7
public class ProcessService extends ProjectSearchService<Process, ProcessDTO, ProcessDAO> {
    private final FileService fileService = ServiceManager.getFileService();
    private static final Logger logger = LogManager.getLogger(ProcessService.class);
    private static volatile ProcessService instance = null;
    private static final String JSON_TITLE = "title";
    private static final String JSON_VALUE = "value";
    private static final String DIRECTORY_PREFIX = ConfigCore.getParameter(ParameterCore.DIRECTORY_PREFIX, "orig");
    private static final String DIRECTORY_SUFFIX = ConfigCore.getParameter(ParameterCore.DIRECTORY_SUFFIX, "tif");
    private static final String SUFFIX = ConfigCore.getParameter(ParameterCore.METS_EDITOR_DEFAULT_SUFFIX, "");
    private static final String CLOSED = "closed";
    private static final String IN_PROCESSING = "inProcessing";
    private static final String LOCKED = "locked";
    private static final String OPEN = "open";
    private static final String PROCESS_TITLE = "(processtitle)";
    private static final String METADATA_SEARCH_KEY = ProcessTypeField.METADATA + ".mdWrap.xmlData.kitodo.metadata";
    private static final String METADATA_GROUP_SEARCH_KEY = ProcessTypeField.METADATA + ".mdWrap.xmlData.kitodo.metadataGroup.metadata";
    private static final String METADATA_FILE_NAME = "meta.xml";
    private static final String NEW_LINE_ENTITY = "\n";
    private static final boolean USE_ORIG_FOLDER = ConfigCore
            .getBooleanParameterOrDefaultValue(ParameterCore.USE_ORIG_FOLDER);
    private static final Map<Integer, Collection<String>> RULESET_CACHE_FOR_CREATE_FROM_CALENDAR = new HashMap<>();
    private static final Map<Integer, Collection<String>> RULESET_CACHE_FOR_CREATE_CHILD_FROM_PARENT = new HashMap<>();
    private static final List<String> BG_COLORS = Arrays
            .asList(ConfigCore.getParameterOrDefaultValue(ParameterCore.ISSUE_COLOURS).split(";"));

    /**
     * Constructor with Searcher and Indexer assigning.
     */
    private ProcessService() {
        super(new ProcessDAO(), new ProcessType(), new Indexer<>(Process.class), new Searcher(Process.class),
                ProcessTypeField.PROJECT_CLIENT_ID.getKey(), ProcessTypeField.PROJECT_ID.getKey());
    }

    /**
     * Return singleton variable of type ProcessService.
     *
     * @return unique instance of ProcessService
     */
    public static ProcessService getInstance() {
        ProcessService localReference = instance;
        if (Objects.isNull(localReference)) {
            synchronized (ProcessService.class) {
                localReference = instance;
                if (Objects.isNull(localReference)) {
                    localReference = new ProcessService();
                    instance = localReference;
                }
            }
        }
        return localReference;
    }

    /**
     * Emptys the cache generated from ruleset, so changes in Ruleset are recognized in new session.
     */
    public static void emptyCache() {
        RULESET_CACHE_FOR_CREATE_CHILD_FROM_PARENT.clear();
        RULESET_CACHE_FOR_CREATE_FROM_CALENDAR.clear();
    }

    /**
     * Checks if an imported Process should be created with Tasks and removes them if not,
     * depending on the configuration of the doctype.
     * @param process the process to check.
     * @param docType the doctype to check in the ruleset.
     */
    public static void checkTasks(Process process, String docType) throws IOException {
        // remove tasks from process, if doctype is configured not to use a workflow
        Collection<String> divisionsWithNoWorkflow = ServiceManager.getRulesetService()
                .openRuleset(process.getRuleset()).getDivisionsWithNoWorkflow();
        if (divisionsWithNoWorkflow.contains(docType)) {
            process.getTasks().clear();
        }
    }

    @Override
    public Long countDatabaseRows() throws DAOException {
        return countDatabaseRows("SELECT COUNT(*) FROM Process");
    }

    @Override
    public Long countNotIndexedDatabaseRows() throws DAOException {
        return countDatabaseRows("SELECT COUNT(*) FROM Process WHERE indexAction = 'INDEX' OR indexAction IS NULL");
    }

    @Override
    public Long countResults(Map filters) throws DataException {
        return countResults(filters, false, false);
    }

    public Long countResults(Map filters, boolean showClosedProcesses, boolean showInactiveProjects)
            throws DataException {
        return countDocuments(createUserProcessesQuery(filters, showClosedProcesses, showInactiveProjects));
    }

    @Override
    public List<Process> getAllNotIndexed() {
        return getByQuery("FROM Process WHERE indexAction = 'INDEX' OR indexAction IS NULL");
    }

    @Override
    public List<Process> getAllForSelectedClient() {
        throw new UnsupportedOperationException();
    }

    @Override
    public void save(Process process) throws DataException {
        WorkflowControllerService.updateProcessSortHelperStatus(process);
        if (Objects.nonNull(process.getParent())) {
            save(process.getParent());
        }
        super.save(process);
        if (Objects.nonNull(process.getParent())) {
            save(process.getParent());
        }
    }

    @Override
    public void save(Process process, boolean updateRelatedObjectsInIndex) throws DataException {
        WorkflowControllerService.updateProcessSortHelperStatus(process);
        if (Objects.nonNull(process.getParent())) {
            save(process.getParent(), updateRelatedObjectsInIndex);
        }
        super.save(process, updateRelatedObjectsInIndex);
        if (Objects.nonNull(process.getParent())) {
            save(process.getParent(), updateRelatedObjectsInIndex);
        }
    }

    @Override
    public void saveToIndex(Process process, boolean forceRefresh)
            throws CustomResponseException, DataException, IOException {
        process.setMetadata(getMetadataForIndex(process));
        process.setBaseType(getBaseType(process));
        super.saveToIndex(process, forceRefresh);
    }

    @Override
    public void addAllObjectsToIndex(List<Process> processes) throws CustomResponseException, DAOException {
        for (Process process : processes) {
            process.setMetadata(getMetadataForIndex(process, true));
            process.setBaseType(getBaseType(process));
        }
        super.addAllObjectsToIndex(processes);
    }

    /**
     * MetadataType aus Preferences eines Prozesses ermitteln.
     *
     * @param inProzess
     *            Process object
     * @param inName
     *            String
     * @return MetadataType
     */
    @Deprecated
    public static LegacyMetadataTypeHelper getMetadataType(Process inProzess, String inName) {
        LegacyPrefsHelper myPrefs = ServiceManager.getRulesetService().getPreferences(inProzess.getRuleset());
        return LegacyPrefsHelper.getMetadataType(myPrefs, inName);
    }

    @Override
    public List<ProcessDTO> loadData(int first, int pageSize, String sortField,
            org.primefaces.model.SortOrder sortOrder, Map filters) throws DataException {
        return loadData(first, pageSize, sortField, sortOrder, filters, false, false);
    }

    /**
     * Load processes with given parameters.
     * @param first index of first process to load
     * @param pageSize number of processes to load
     * @param sortField name of field by which processes are sorted
     * @param sortOrder SortOrder by which processes are sorted - either ascending or descending
     * @param filters filter map
     * @param showClosedProcesses boolean controlling whether to load closed processes or not
     * @param showInactiveProjects boolean controlling whether to load processes of closed projects or not
     * @return List of loaded processes
     * @throws DataException if processes cannot be loaded from search index
     */
    public List<ProcessDTO> loadData(int first, int pageSize, String sortField,
                                     org.primefaces.model.SortOrder sortOrder, Map filters,
                                     boolean showClosedProcesses, boolean showInactiveProjects) throws DataException {
        String filter = ServiceManager.getFilterService().parseFilterString(filters);
        return findByQuery(getQueryForFilter(showClosedProcesses, showInactiveProjects, filter),
                getSortBuilder(sortField, sortOrder), first, pageSize, false);
    }

    /**
     * Gets the query for the current processfilter.
     * @param showClosedProcesses if closed processes are shown
     * @param showInactiveProjects if inactive projects are shown
     * @param filter the filter to build the query for
     * @return the query for the filter.
     */
    public BoolQueryBuilder getQueryForFilter(boolean showClosedProcesses, boolean showInactiveProjects, String filter) {
        return new SearchResultGeneration(filter, showClosedProcesses,
                showInactiveProjects).getQueryForFilter(ObjectType.PROCESS);
    }


    private BoolQueryBuilder readFilters(Map<String, String> filterMap) throws DataException {
        BoolQueryBuilder query = new BoolQueryBuilder();

        for (Map.Entry<String, String> entry : filterMap.entrySet()) {
            query.must(
                ServiceManager.getFilterService().queryBuilder(entry.getValue(), ObjectType.PROCESS, false, false));
        }
        return query;
    }

    @SuppressWarnings("unchecked")
    private BoolQueryBuilder createUserProcessesQuery(Map filters, boolean showClosedProcesses,
                                                      boolean showInactiveProjects)
            throws DataException {
        BoolQueryBuilder query = new BoolQueryBuilder();

        if (Objects.nonNull(filters) && !filters.isEmpty()) {
            query.must(readFilters(filters));
        }

        if (!showClosedProcesses) {
            query.mustNot(getQueryForClosedProcesses());
        }

        if (!showInactiveProjects) {
            query.mustNot(getQueryProjectActive(false));
        }
        return query;
    }

    /**
     * Method saves or removes batches, tasks and project related to modified
     * process.
     *
     * @param process
     *            object
     */
    @Override
    protected void manageDependenciesForIndex(Process process)
            throws CustomResponseException, DAOException, DataException, IOException {
        manageBatchesDependenciesForIndex(process);
        manageProjectDependenciesForIndex(process);
        manageTaskDependenciesForIndex(process);
    }

    /**
     * Check if IndexAction flag is delete. If true remove process from list of
     * processes and re-save batch, if false only re-save batch object.
     *
     * @param process
     *            object
     */
    private void manageBatchesDependenciesForIndex(Process process)
            throws CustomResponseException, DataException, IOException {
        if (process.getIndexAction() == IndexAction.DELETE) {
            for (Batch batch : process.getBatches()) {
                batch.getProcesses().remove(process);
                ServiceManager.getBatchService().saveToIndex(batch, false);
            }
        } else {
            for (Batch batch : process.getBatches()) {
                ServiceManager.getBatchService().saveToIndex(batch, false);
            }
        }
    }

    /**
     * Add process to project, if project is assigned to process.
     *
     * @param process
     *            object
     */
    private void manageProjectDependenciesForIndex(Process process)
            throws CustomResponseException, DataException, IOException {
        if (Objects.nonNull(process.getProject())) {
            ServiceManager.getProjectService().saveToIndex(process.getProject(), false);
        }
    }

    /**
     * Check IndexAction flag in for process object. If DELETE remove all tasks
     * from index, if other call saveOrRemoveTaskInIndex() method.
     *
     * @param process
     *            object
     */
    private void manageTaskDependenciesForIndex(Process process)
            throws CustomResponseException, DAOException, IOException, DataException {
        if (process.getIndexAction() == IndexAction.DELETE) {
            for (Task task : process.getTasks()) {
                ServiceManager.getTaskService().removeFromIndex(task, false);
            }
        } else {
            saveOrRemoveTasksInIndex(process);
        }
    }

    /**
     * Compare index and database, according to comparisons results save or
     * remove tasks.
     *
     * @param process
     *            object
     */
    private void saveOrRemoveTasksInIndex(Process process)
            throws CustomResponseException, DAOException, IOException, DataException {
        List<Integer> database = new ArrayList<>();
        List<Integer> index = new ArrayList<>();

        for (Task task : process.getTasks()) {
            database.add(task.getId());
            ServiceManager.getTaskService().saveToIndex(task, false);
        }

        List<Map<String, Object>> searchResults = ServiceManager.getTaskService().findByProcessId(process.getId());
        for (Map<String, Object> object : searchResults) {
            index.add(getIdFromJSONObject(object));
        }

        List<Integer> missingInIndex = findMissingValues(database, index);
        List<Integer> notNeededInIndex = findMissingValues(index, database);
        for (Integer missing : missingInIndex) {
            ServiceManager.getTaskService().saveToIndex(ServiceManager.getTaskService().getById(missing), false);
        }

        for (Integer notNeeded : notNeededInIndex) {
            ServiceManager.getTaskService().removeFromIndex(notNeeded, false);
        }
    }

    /**
     * Compare two list and return difference between them.
     *
     * @param firstList
     *            list from which records can be remove
     * @param secondList
     *            records stored here will be removed from firstList
     * @return difference between two lists
     */
    private List<Integer> findMissingValues(List<Integer> firstList, List<Integer> secondList) {
        List<Integer> newList = new ArrayList<>(firstList);
        newList.removeAll(secondList);
        return newList;
    }

    /**
     * Save list of processes to database.
     *
     * @param list
     *            of processes
     */
    public void saveList(List<Process> list) throws DAOException {
        dao.saveList(list);
    }

    @Override
    public void refresh(Process process) {
        dao.refresh(process);
    }

    List<Map<String, Object>> findForCurrentSessionClient() throws DataException {
        return findDocuments(
            getQueryProjectIsAssignedToSelectedClient(ServiceManager.getUserService().getSessionClientId()));
    }

    /**
     * Find processes by metadata. Matches do not need to be exact.
     *
     * @param metadata
     *            key is metadata tag and value is metadata content
     * @return list of ProcessDTO objects with processes for specific metadata tag
     */
    public List<ProcessDTO> findByMetadata(Map<String, String> metadata) throws DataException {
        return findByMetadata(metadata, false);
    }

    /**
     * Find processes by metadata.
     *
     * @param metadata
     *            key is metadata tag and value is metadata content
     * @param exactMatch
     *            online return exact matches
     * @return list of ProcessDTO objects with processes for specific metadata tag
     */
    public List<ProcessDTO> findByMetadata(Map<String, String> metadata, boolean exactMatch) throws DataException {
        String nameSearchKey = METADATA_SEARCH_KEY + ".name";
        String contentSearchKey = METADATA_SEARCH_KEY + ".content";
        if (exactMatch) {
            nameSearchKey = nameSearchKey + ".keyword";
            contentSearchKey = contentSearchKey + ".keyword";
        }
        BoolQueryBuilder query = new BoolQueryBuilder();
        for (Map.Entry<String, String> entry : metadata.entrySet()) {
            BoolQueryBuilder pairQuery = new BoolQueryBuilder();
            pairQuery.must(matchQuery(nameSearchKey, entry.getKey()));
            pairQuery.must(matchQuery(contentSearchKey, entry.getValue()));
            query.must(pairQuery);
        }

        return findByQuery(nestedQuery(METADATA_SEARCH_KEY, query, ScoreMode.Total), true);
    }

    /**
     * Find processes by title.
     *
     * @param title
     *            the title
     * @return a list of processes
     * @throws DataException
     *             when there is an error on conversion
     */
    public List<ProcessDTO> findByTitle(String title) throws DataException {
        return convertJSONObjectsToDTOs(findByTitle(title, true), true);
    }

    /**
     * Finds processes by searchQuery for a number of fields.
     *
     * @param searchQuery
     *            the query word or phrase
     * @return a List of found ProcessDTOs
     * @throws DataException
     *             when accessing the elasticsearch server fails
     */
    public List<ProcessDTO> findByAnything(String searchQuery) throws DataException {
        NestedQueryBuilder nestedQueryForMetadataContent = nestedQuery(METADATA_SEARCH_KEY,
            matchQuery(METADATA_SEARCH_KEY + ".content", searchQuery).operator(Operator.AND), ScoreMode.Total);
        NestedQueryBuilder nestedQueryForMetadataGroupContent = nestedQuery(METADATA_GROUP_SEARCH_KEY,
            matchQuery(METADATA_GROUP_SEARCH_KEY + ".content", searchQuery).operator(Operator.AND), ScoreMode.Total);
        MultiMatchQueryBuilder multiMatchQueryForProcessFields = multiMatchQuery(searchQuery,
                ProcessTypeField.TITLE.getKey(),
                ProcessTypeField.PROJECT_TITLE.getKey(),
                ProcessTypeField.COMMENTS.getKey(),
                ProcessTypeField.WIKI_FIELD.getKey(),
                ProcessTypeField.TEMPLATE_TITLE.getKey()).operator(Operator.AND);

        if (searchQuery.matches("^\\d*$")) {
            multiMatchQueryForProcessFields.fields().put(ProcessTypeField.ID.getKey(), 1.0f);
        }

        BoolQueryBuilder boolQuery = new BoolQueryBuilder();
        boolQuery.should(nestedQueryForMetadataContent);
        boolQuery.should(nestedQueryForMetadataGroupContent);
        boolQuery.should(multiMatchQueryForProcessFields);

        if (!searchQuery.contains(" ")) {
            QueryBuilder wildcardQueryForProcessTitle = createSimpleWildcardQuery(ProcessTypeField.TITLE.getKey(),
                searchQuery);
            QueryBuilder wildcardQueryForProjectTitle = createSimpleWildcardQuery(
                ProcessTypeField.PROJECT_TITLE.getKey(), searchQuery);
            QueryBuilder wildcardQueryForComments = createSimpleWildcardQuery(
                    ProcessTypeField.COMMENTS_MESSAGE.getKey(), searchQuery);
            boolQuery.should(wildcardQueryForProcessTitle);
            boolQuery.should(wildcardQueryForProjectTitle);
            boolQuery.should(wildcardQueryForComments);
        }

        return findByQuery(boolQuery, false);
    }

    /**
     * Get query for find process by project title.
     *
     * @param title
     *            as String
     * @return QueryBuilder object
     */
    public QueryBuilder getQueryProjectTitle(String title) {
        return createSimpleQuery(ProcessTypeField.PROJECT_TITLE.getKey(), title, true, Operator.AND);
    }

    /**
     * Get query for find process by project id.
     *
     * @param projectId
     *            as Integer
     * @return QueryBuilder object
     */
    public QueryBuilder getQueryProjectId(Integer projectId) {
        return createSimpleQuery(ProcessTypeField.PROJECT_ID.getKey(), projectId.toString(), true, Operator.AND);
    }

    /**
     * Find processes by docket id.
     *
     * @param docketId
     *            id of docket for search
     * @return list of JSON objects with processes for specific docket id
     */
    public List<Map<String, Object>> findByDocket(int docketId) throws DataException {
        QueryBuilder query = createSimpleQuery(ProcessTypeField.DOCKET.getKey(), docketId, true);
        return findDocuments(query);
    }

    /**
     * Find processes by template id.
     *
     * @param templateId
     *          id of template for search
     * @return list of JSON objects with processes for specific template id
     * @throws DataException if documents cannot be retrieved
     */
    public List<Map<String, Object>> findByTemplate(int templateId) throws DataException {
        QueryBuilder query = createSimpleQuery(ProcessTypeField.TEMPLATE_ID.getKey(), templateId, true);
        return findDocuments(query);
    }

    /**
     * Find processes by ruleset id.
     *
     * @param rulesetId
     *            id of ruleset for search
     * @return list of JSON objects with processes for specific ruleset id
     */
    public List<Map<String, Object>> findByRuleset(int rulesetId) throws DataException {
        QueryBuilder query = createSimpleQuery(ProcessTypeField.RULESET.getKey(), rulesetId, true);
        return findDocuments(query);
    }

    /**
     * Get query for projects assigned to selected client.
     *
     * @param id
     *            of selected client
     * @return query as QueryBuilder
     */
    private QueryBuilder getQueryProjectIsAssignedToSelectedClient(int id) {
        return createSimpleQuery(ProcessTypeField.PROJECT_CLIENT_ID.getKey(), id, true);
    }

    /**
     * Searches for linkable processes based on user input. A process can be
     * linked if it has the same rule set, belongs to the same client, and the
     * topmost element of the logical outline below the selected parent element
     * is an allowed child. For the latter, the data file must be read at the
     * moment. This will be aborted after a timeout so that the user gets an
     * answer (which may be incomplete) in finite time.
     *
     * @param searchInput
     *            user input
     * @param rulesetId
     *            the id of the allowed ruleset
     * @param allowedStructuralElementTypes
     *            allowed topmost logical structural elements
     * @return found processes
     * @throws DataException
     *             if the search engine fails
     */
    public List<ProcessDTO> findLinkableChildProcesses(String searchInput, int rulesetId,
            Collection<String> allowedStructuralElementTypes) throws DataException {

        BoolQueryBuilder query = new BoolQueryBuilder()
                .should(new MatchQueryBuilder(ProcessTypeField.ID.getKey(), searchInput))
                .should(new MatchQueryBuilder(ProcessTypeField.TITLE.getKey(), "*" + searchInput + "*"))
                .must(new MatchQueryBuilder(ProcessTypeField.RULESET.getKey(), rulesetId));
        List<ProcessDTO> linkableProcesses = new LinkedList<>();

        List<ProcessDTO> processDTOS = findByQuery(query, false);
        for (ProcessDTO process : processDTOS) {
            if (allowedStructuralElementTypes.contains(getBaseType(process.getId()))) {
                linkableProcesses.add(process);
            }
        }
        return linkableProcesses;
    }

    /**
     * Searches for linkable processes based on user input. A process can be
     * linked if it has the same rule set, belongs to the same client, and the
     * topmost element of the logical outline below the selected parent element
     * is an allowed child. For the latter, the data file must be read at the
     * moment. This will be aborted after a timeout so that the user gets an
     * answer (which may be incomplete) in finite time.
     *
     * @param searchInput
     *            user input
     * @param projectId
     *            the id of the allowed project
     * @param rulesetId
     *            the id of the allowed ruleset
     * @return found processes
     * @throws DataException
     *             if the search engine fails
     */
    public List<ProcessDTO> findLinkableParentProcesses(String searchInput, int projectId, int rulesetId)
            throws DataException {

        BoolQueryBuilder processQuery = new BoolQueryBuilder()
                .should(createSimpleWildcardQuery(ProcessTypeField.TITLE.getKey(), searchInput));
        if (searchInput.matches("\\d*")) {
            processQuery.should(new MatchQueryBuilder(ProcessTypeField.ID.getKey(), searchInput));
        }
        BoolQueryBuilder query = new BoolQueryBuilder().must(processQuery)
                .must(new MatchQueryBuilder(ProcessTypeField.PROJECT_ID.getKey(), projectId))
                .must(new MatchQueryBuilder(ProcessTypeField.RULESET.getKey(), rulesetId));
        return findByQuery(query, false);
    }

    /**
     * Find processes by property.
     *
     * @param title
     *            of property
     * @param value
     *            of property
     * @return list of JSON objects with processes for specific property
     */
    public List<ProcessDTO> findByProperty(String title, String value) throws DataException {
        return findByQuery(createPropertyQuery(title, value), true);
    }

    /**
     * Creates the query fpr properties with title and value.
     * @param title the property title
     * @param value the property value
     * @return a query for searching for properties.
     */
    public QueryBuilder createPropertyQuery(String title, String value) {
        String titleSearchKey = ProcessTypeField.PROPERTIES + ".title.keyword";
        String valueSearchKey = ProcessTypeField.PROPERTIES + ".value.keyword";

        BoolQueryBuilder pairQuery = new BoolQueryBuilder();
        if (!WILDCARD.equals(title)) {
            pairQuery.must(matchQuery(titleSearchKey, title));
        }
        if (!WILDCARD.equals(value)) {
            pairQuery.must(matchQuery(valueSearchKey, value));
        }
        return nestedQuery(ProcessTypeField.PROPERTIES.toString(), pairQuery, ScoreMode.Total);
    }

    List<ProcessDTO> findByProjectIds(Set<Integer> projectIds, boolean related) throws DataException {
        QueryBuilder query = createSetQuery("project.id", projectIds, true);
        return findByQuery(query, related);
    }

    /**
     * Get Query for closed processes.
     *
     * @return query as QueryBuilder
     */
    public QueryBuilder getQueryForClosedProcesses() {
        BoolQueryBuilder query = new BoolQueryBuilder();
        query.should(createSimpleQuery(ProcessTypeField.SORT_HELPER_STATUS.getKey(), "100000000", true));
        query.should(createSimpleQuery(ProcessTypeField.SORT_HELPER_STATUS.getKey(), "100000000000", true));
        return query;
    }

    /**
     * Get query for active projects.
     *
     * @param active
     *            true or false
     * @return query as QueryBuilder
     */
    public QueryBuilder getQueryProjectActive(boolean active) {
        return createSimpleQuery(ProcessTypeField.PROJECT_ACTIVE.getKey(), active, true);
    }

    /**
     * Sort results by creation date.
     *
     * @param sortOrder
     *            ASC or DESC as SortOrder
     * @return sort
     */
    public SortBuilder sortByCreationDate(SortOrder sortOrder) {
        return SortBuilders.fieldSort(ProcessTypeField.CREATION_DATE.getKey()).order(sortOrder);
    }

    /**
     * Convert list of DTOs to list of beans.
     *
     * @param dtos
     *            list of DTO objects
     * @return list of beans
     */
    public List<Process> convertDtosToBeans(List<ProcessDTO> dtos) throws DAOException {
        List<Process> processes = new ArrayList<>();
        for (ProcessDTO processDTO : dtos) {
            processes.add(getById(processDTO.getId()));
        }
        return processes;
    }

    @Override
    public ProcessDTO convertJSONObjectToDTO(Map<String, Object> jsonObject, boolean related) throws DataException {
        ProcessDTO processDTO = new ProcessDTO();
        if (!jsonObject.isEmpty()) {
            processDTO.setId(getIdFromJSONObject(jsonObject));
            processDTO.setTitle(ProcessTypeField.TITLE.getStringValue(jsonObject));
            processDTO.setWikiField(ProcessTypeField.WIKI_FIELD.getStringValue(jsonObject));
            processDTO.setCreationDate(ProcessTypeField.CREATION_DATE.getStringValue(jsonObject));
            processDTO.setSortHelperArticles(ProcessTypeField.SORT_HELPER_ARTICLES.getIntValue(jsonObject));
            processDTO.setSortHelperDocstructs(ProcessTypeField.SORT_HELPER_DOCSTRUCTS.getIntValue(jsonObject));
            processDTO.setSortHelperImages(ProcessTypeField.SORT_HELPER_IMAGES.getIntValue(jsonObject));
            processDTO.setSortHelperMetadata(ProcessTypeField.SORT_HELPER_METADATA.getIntValue(jsonObject));
            processDTO.setProcessBaseUri(ProcessTypeField.PROCESS_BASE_URI.getStringValue(jsonObject));
            processDTO.setHasChildren(ProcessTypeField.HAS_CHILDREN.getBooleanValue(jsonObject));
            processDTO.setParentID(ProcessTypeField.PARENT_ID.getIntValue(jsonObject));
            processDTO.setBaseType(ProcessTypeField.BASE_TYPE.getStringValue(jsonObject));

            List<Map<String, Object>> jsonArray = ProcessTypeField.PROPERTIES.getJsonArray(jsonObject);
            List<PropertyDTO> properties = new ArrayList<>();
            for (Map<String, Object> stringObjectMap : jsonArray) {
                PropertyDTO propertyDTO = new PropertyDTO();
                Object title = stringObjectMap.get(JSON_TITLE);
                Object value = stringObjectMap.get(JSON_VALUE);
                if (Objects.nonNull(title)) {
                    propertyDTO.setTitle(title.toString());
                    propertyDTO.setValue(Objects.nonNull(value) ? value.toString() : "");
                    properties.add(propertyDTO);
                }
            }
            processDTO.setProperties(properties);

            if (!related) {
                convertRelatedJSONObjects(jsonObject, processDTO);
            } else {
                ProjectDTO projectDTO = new ProjectDTO();
                projectDTO.setId(ProcessTypeField.PROJECT_ID.getIntValue(jsonObject));
                projectDTO.setTitle(ProcessTypeField.PROJECT_TITLE.getStringValue(jsonObject));
                projectDTO.setActive(ProcessTypeField.PROJECT_ACTIVE.getBooleanValue(jsonObject));
                processDTO.setProject(projectDTO);
            }
        }
        return processDTO;
    }

    private void convertRelatedJSONObjects(Map<String, Object> jsonObject, ProcessDTO processDTO) throws DataException {
        int project = ProcessTypeField.PROJECT_ID.getIntValue(jsonObject);
        if (project > 0) {
            processDTO.setProject(ServiceManager.getProjectService().findById(project, true));
        }
        int ruleset = ProcessTypeField.RULESET.getIntValue(jsonObject);
        if (ruleset > 0) {
            processDTO.setRuleset(ServiceManager.getRulesetService().findById(ruleset, true));
        }

        processDTO.setBatchID(getBatchID(processDTO));
        processDTO.setBatches(getBatchesForProcessDTO(jsonObject));
        // TODO: leave it for now - right now it displays only status
        processDTO.setTasks(convertRelatedJSONObjectToDTO(jsonObject, ProcessTypeField.TASKS.getKey(),
            ServiceManager.getTaskService()));

        processDTO.setProgressClosed(getProgressClosed(null, processDTO.getTasks()));
        processDTO.setProgressInProcessing(getProgressInProcessing(null, processDTO.getTasks()));
        processDTO.setProgressOpen(getProgressOpen(null, processDTO.getTasks()));
        processDTO.setProgressLocked(getProgressLocked(null, processDTO.getTasks()));

        if (processDTO.hasChildren()) {
            List<Process> children;
            try {
                children = ServiceManager.getProcessService().getById(processDTO.getId()).getChildren();
                processDTO.setProgressClosed(progressOfChildren(children, tasks -> getProgressClosed(tasks, null)));
                processDTO.setProgressInProcessing(progressOfChildren(children, tasks -> getProgressInProcessing(tasks, null)));
                processDTO.setProgressOpen(progressOfChildren(children, tasks -> getProgressOpen(tasks, null)));
                processDTO.setProgressLocked(progressOfChildren(children, tasks -> getProgressLocked(tasks, null)));
            } catch (DAOException dao) {
                throw new DataException(dao);
            }
        }
    }

    private static Double progressOfChildren(List<Process> children, Function<List<Task>, Double> calculator) {
        DescriptiveStatistics statistics = new DescriptiveStatistics();
        for (Process child : children) {
            statistics.addValue(calculator.apply(child.getTasks()));
        }
        return statistics.getMean();
    }

    private List<BatchDTO> getBatchesForProcessDTO(Map<String, Object> jsonObject) throws DataException {
        List<Map<String, Object>> jsonArray = ProcessTypeField.BATCHES.getJsonArray(jsonObject);
        List<BatchDTO> batchDTOList = new ArrayList<>();
        for (Map<String, Object> singleObject : jsonArray) {
            BatchDTO batchDTO = new BatchDTO();
            batchDTO.setId(BatchTypeField.ID.getIntValue(singleObject));
            batchDTO.setTitle(BatchTypeField.TITLE.getStringValue(singleObject));
            batchDTOList.add(batchDTO);
        }
        return batchDTOList;
    }

    /**
     * Check if process is assigned only to one batch.
     *
     * @param batchDTOList
     *            list of batches for checkout
     * @return true or false
     */
    boolean isProcessAssignedToOnlyOneBatch(List<BatchDTO> batchDTOList) {
        return batchDTOList.size() == 1;
    }

    /**
     * Get directory for TIFF images.
     *
     * @param useFallBack
     *            add description
     * @param processId
     *            id of process object
     * @param processTitle
     *            title of process object
     * @param processBaseURI
     *            base URI of process object
     * @return tif directory
     */
    public URI getImagesTifDirectory(boolean useFallBack, Integer processId, String processTitle, URI processBaseURI) {
        URI dir = fileService.getProcessSubTypeURI(processId, processTitle, processBaseURI, ProcessSubType.IMAGE, null);

        /* nur die _tif-Ordner anzeigen, die nicht mir orig_ anfangen */
        FilenameFilter filterDirectory = new FileNameEndsAndDoesNotBeginWithFilter(DIRECTORY_PREFIX + "_",
                "_" + DIRECTORY_SUFFIX);
        URI tifDirectory = null;
        List<URI> directories = fileService.getSubUris(filterDirectory, dir);
        for (URI directory : directories) {
            tifDirectory = directory;
        }

        if (Objects.isNull(tifDirectory) && useFallBack && !SUFFIX.isEmpty()) {
            List<URI> folderList = fileService.getSubUrisForProcess(null, processId, processTitle, processBaseURI,
                ProcessSubType.IMAGE, "");
            for (URI folder : folderList) {
                if (folder.toString().endsWith(SUFFIX)) {
                    tifDirectory = folder;
                    break;
                }
            }
        }

        tifDirectory = getImageDirectory(useFallBack, dir, tifDirectory);

        URI result = fileService.getProcessSubTypeURI(processId, processTitle, processBaseURI, ProcessSubType.IMAGE,
            null);

        if (Objects.isNull(tifDirectory)) {
            tifDirectory = URI
                    .create(result.getRawPath() + Helper.getNormalizedTitle(processTitle) + "_" + DIRECTORY_SUFFIX);
        }

        return tifDirectory;
    }

    /**
     * Get images origin directory.
     *
     * @param useFallBack
     *            as boolean
     * @param process
     *            object
     * @return path
     */
    public URI getImagesOriginDirectory(boolean useFallBack, Process process) {
        if (USE_ORIG_FOLDER) {
            URI dir = fileService.getProcessSubTypeURI(process, ProcessSubType.IMAGE, null);

            /* nur die _tif-Ordner anzeigen, die mit orig_ anfangen */
            FilenameFilter filterDirectory = new FileNameBeginsAndEndsWithFilter(DIRECTORY_PREFIX + "_",
                    "_" + DIRECTORY_SUFFIX);
            URI origDirectory = null;
            List<URI> directories = fileService.getSubUris(filterDirectory, dir);
            for (URI directory : directories) {
                origDirectory = directory;
            }

            if (Objects.isNull(origDirectory) && useFallBack && !SUFFIX.isEmpty()) {
                List<URI> folderList = fileService.getSubUris(dir);
                for (URI folder : folderList) {
                    if (folder.toString().endsWith(SUFFIX)) {
                        origDirectory = folder;
                        break;
                    }
                }
            }

            origDirectory = getImageDirectory(useFallBack, dir, origDirectory);

            URI result = fileService.getProcessSubTypeURI(process, ProcessSubType.IMAGE, null);

            if (Objects.isNull(origDirectory)) {
                origDirectory = URI.create(result.toString() + DIRECTORY_PREFIX + "_"
                        + Helper.getNormalizedTitle(process.getTitle()) + "_" + DIRECTORY_SUFFIX);
            }

            return origDirectory;
        } else {
            return getImagesTifDirectory(useFallBack, process.getId(), process.getTitle(), process.getProcessBaseUri());
        }
    }

    private URI getImageDirectory(boolean useFallBack, URI directory, URI imageDirectory) {
        if (Objects.nonNull(imageDirectory) && useFallBack && !SUFFIX.isEmpty()) {
            URI tif = imageDirectory;
            List<URI> files = fileService.getSubUris(tif);
            if (files.isEmpty()) {
                List<URI> folderList = fileService.getSubUris(directory);
                for (URI folder : folderList) {
                    if (folder.toString().endsWith(SUFFIX) && !folder.getPath().startsWith(DIRECTORY_PREFIX)) {
                        imageDirectory = folder;
                        break;
                    }
                }
            }
        }
        return imageDirectory;
    }

    /**
     * Returns the URI of the metadata file of a process.
     *
     * @param process
     *            object
     * @return URI
     */
    public URI getMetadataFileUri(Process process) {
        URI workPathUri = ServiceManager.getFileService().getProcessBaseUriForExistingProcess(process);
        String workDirectoryPath = workPathUri.getPath();
        try {
            return new URI(workPathUri.getScheme(), workPathUri.getUserInfo(), workPathUri.getHost(),
                    workPathUri.getPort(),
                workDirectoryPath.endsWith("/") ? workDirectoryPath.concat(METADATA_FILE_NAME)
                        : workDirectoryPath + '/' + METADATA_FILE_NAME,
                    workPathUri.getQuery(), null);
        } catch (URISyntaxException e) {
            throw new IllegalArgumentException(e.getMessage(), e);
        }
    }

    /**
     * Get process data directory.
     * Don't save it to the database, if it is for indexingAll.
     *
     * @param process
     *            object
     * @param forIndexingAll
     *            if the dataDirectory is created for indexingAll
     * @return path
     */
    public URI getProcessDataDirectory(Process process, boolean forIndexingAll) {
        if (Objects.isNull(process.getProcessBaseUri())) {
            process.setProcessBaseUri(fileService.getProcessBaseUriForExistingProcess(process));
            if (!forIndexingAll) {
                try {
                    saveToDatabase(process);
                } catch (DAOException e) {
                    logger.error(e.getMessage(), e);
                    return URI.create("");
                }
            }
        }
        return process.getProcessBaseUri();
    }

    /**
     * Get process data directory.
     * Don't save it to the database, if it is for indexingAll.
     *
     * @param processDTO
     *            processDTO to get the dataDirectory from
     * @return path
     */
    public String getProcessDataDirectory(ProcessDTO processDTO) {
        if (Objects.isNull(processDTO.getProcessBaseUri())) {
            processDTO.setProcessBaseUri(fileService.getProcessBaseUriForExistingProcess(processDTO));
        }
        return processDTO.getProcessBaseUri();
    }

    /**
     * Get process data directory.
     *
     * @param process
     *            object
     * @return path
     */
    public URI getProcessDataDirectory(Process process) {
        return getProcessDataDirectory(process, false);
    }

    /**
     * Returns a URI that identifies the process. The URI has the form
     * {@code mysql://?process.id=42}, where {@code 42} is the process ID.
     *
     * @param process
     *            process for which a URI is to be formed that identifies it
     * @return a URI that identifies the process
     */
    public URI getProcessURI(Process process) {
        return getProcessURI(process.getId());
    }

    /**
     * Returns a URI that identifies the process. The URI has the form
     * {@code database://?process.id=42}, where {@code 42} is the process ID.
     *
     * @param processId
     *            process ID for which a URI is to be formed that identifies it
     * @return a URI that identifies the process
     */
    public URI getProcessURI(Integer processId) {
        try {
            return new URI("database", null, "//", "process.id=" + processId, null);
        } catch (URISyntaxException e) {
            throw new IllegalArgumentException(e.getMessage(), e);
        }
    }

    /**
     * The function getBatchID returns the batches the process is associated
     * with as readable text as read-only property "batchID".
     *
     * @return the batches the process is in
     */
    public String getBatchID(ProcessDTO process) {
        if (process.getBatches().isEmpty()) {
            return null;
        }
        StringBuilder result = new StringBuilder();
        for (BatchDTO batch : process.getBatches()) {
            if (result.length() > 0) {
                result.append(", ");
            }
            result.append(ServiceManager.getBatchService().getLabel(batch));
        }
        return result.toString();
    }

    /**
     * Get current task.
     *
     * @param process
     *            object
     * @return current task
     */
    public Task getCurrentTask(Process process) {
        for (Task task : process.getTasks()) {
            if (task.getProcessingStatus().equals(TaskStatus.OPEN)
                    || task.getProcessingStatus().equals(TaskStatus.INWORK)) {
                return task;
            }
        }
        return null;
    }

    /**
     * Get current tasks.
     *
     * @param process
     *            object
     * @return current tasks
     */
    public List<Task> getCurrentTasks(Process process) {
        List<Task> currentTasks = new ArrayList<>();
        for (Task task : process.getTasks()) {
            if (task.getProcessingStatus().equals(TaskStatus.OPEN)
                    || task.getProcessingStatus().equals(TaskStatus.INWORK)) {
                currentTasks.add(task);
            }
        }
        return currentTasks;
    }

    private List<TaskDTO> getOpenTasks(ProcessDTO process) {
        return process.getTasks().stream()
                .filter(t -> TaskStatus.OPEN.equals(t.getProcessingStatus())).collect(Collectors.toList());
    }

    private List<TaskDTO> getTasksInWork(ProcessDTO process) {
        return process.getTasks().stream()
                .filter(t -> TaskStatus.INWORK.equals(t.getProcessingStatus())).collect(Collectors.toList());
    }

    private List<TaskDTO> getCompletedTasks(ProcessDTO process) {
        return process.getTasks().stream()
                .filter(t -> TaskStatus.DONE.equals(t.getProcessingStatus())).collect(Collectors.toList());
    }

    /**
     * Create and return String used as progress tooltip for a given process. Tooltip contains OPEN tasks and tasks
     * INWORK.
     *
     * @param processDTO
     *          process for which the tooltop is created
     * @return String containing the progress tooltip for the given process
     */
    public String createProgressTooltip(ProcessDTO processDTO) {
        String openTasks = getOpenTasks(processDTO).stream()
                .map(t -> " - " + Helper.getTranslation(t.getTitle())).collect(Collectors.joining(NEW_LINE_ENTITY));
        if (!openTasks.isEmpty()) {
            openTasks = Helper.getTranslation(TaskStatus.OPEN.getTitle()) + ":" + NEW_LINE_ENTITY + openTasks;
        }
        String tasksInWork = getTasksInWork(processDTO).stream()
                .map(t -> " - " + Helper.getTranslation(t.getTitle())).collect(Collectors.joining(NEW_LINE_ENTITY));
        if (!tasksInWork.isEmpty()) {
            tasksInWork = Helper.getTranslation(TaskStatus.INWORK.getTitle()) + ":" + NEW_LINE_ENTITY + tasksInWork;
        }
        if (openTasks.isEmpty() && tasksInWork.isEmpty()) {
            return "";
        } else if (openTasks.isEmpty()) {
            return tasksInWork;
        } else if (tasksInWork.isEmpty()) {
            return openTasks;
        } else {
            return openTasks + NEW_LINE_ENTITY + tasksInWork;
        }
    }

    /**
     * Get current task.
     *
     * @param processDTO
     *            DTOobject
     * @return current task
     */
    public TaskDTO getCurrentTaskDTO(ProcessDTO processDTO) {
        for (TaskDTO task : processDTO.getTasks()) {
            if (task.getProcessingStatus().equals(TaskStatus.OPEN)
                    || task.getProcessingStatus().equals(TaskStatus.INWORK)) {
                return task;
            }
        }
        return null;
    }

    /**
     * Get full progress for process.
     *
     * @param tasksBean
     *            list of Task bean objects
     * @return string
     */
    public String getProgress(List<Task> tasksBean, List<TaskDTO> taskDTOS) {
        Map<String, Integer> tasks = getCalculationForProgress(tasksBean, taskDTOS);

        double closed = calculateProgressClosed(tasks);
        double inProcessing = calculateProgressInProcessing(tasks);
        double open = calculateProgressOpen(tasks);
        double locked = calculateProgressLocked(tasks);

        DecimalFormat decimalFormat = new DecimalFormat("#000");
        return decimalFormat.format(closed) + decimalFormat.format(inProcessing) + decimalFormat.format(open)
                + decimalFormat.format(locked);
    }

    /**
     * Get progress for closed tasks.
     *
     * @param tasksBean
     *            list of Task bean objects
     * @param tasksDTO
     *            list of TaskDTO objects
     * @return progress for closed steps
     */
    double getProgressClosed(List<Task> tasksBean, List<TaskDTO> tasksDTO) {
        Map<String, Integer> tasks = getCalculationForProgress(tasksBean, tasksDTO);

        return calculateProgressClosed(tasks);
    }

    /**
     * Get progress for processed tasks.
     *
     * @param tasksBean
     *            list of Task bean objects
     * @param tasksDTO
     *            list of TaskDTO objects
     * @return progress for processed tasks
     */
    double getProgressInProcessing(List<Task> tasksBean, List<TaskDTO> tasksDTO) {
        Map<String, Integer> tasks = getCalculationForProgress(tasksBean, tasksDTO);

        return calculateProgressInProcessing(tasks);
    }

    /**
     * Get progress for open tasks.
     *
     * @param tasksBean
     *            list of Task bean objects
     * @param tasksDTO
     *            list of TaskDTO objects
     * @return return progress for open tasks
     */
    double getProgressOpen(List<Task> tasksBean, List<TaskDTO> tasksDTO) {
        Map<String, Integer> tasks = getCalculationForProgress(tasksBean, tasksDTO);
        return calculateProgressOpen(tasks);
    }

    /**
     * Get progress for open tasks.
     *
     * @param tasksBean
     *            list of Task bean objects
     * @param tasksDTO
     *            list of TaskDTO objects
     * @return return progress for open tasks
     */
    double getProgressLocked(List<Task> tasksBean, List<TaskDTO> tasksDTO) {
        Map<String, Integer> tasks = getCalculationForProgress(tasksBean, tasksDTO);
        return calculateProgressLocked(tasks);
    }

    private double calculateProgressClosed(Map<String, Integer> tasks) {
        return (double) (tasks.get(CLOSED) * 100)
                / (double) (tasks.get(CLOSED) + tasks.get(IN_PROCESSING) + tasks.get(OPEN) + tasks.get(LOCKED));
    }

    private double calculateProgressInProcessing(Map<String, Integer> tasks) {
        return (double) (tasks.get(IN_PROCESSING) * 100)
                / (double) (tasks.get(CLOSED) + tasks.get(IN_PROCESSING) + tasks.get(OPEN) + tasks.get(LOCKED));
    }

    private double calculateProgressOpen(Map<String, Integer> tasks) {
        return (double) (tasks.get(OPEN) * 100)
                / (double) (tasks.get(CLOSED) + tasks.get(IN_PROCESSING) + tasks.get(OPEN) + tasks.get(LOCKED));
    }

    private double calculateProgressLocked(Map<String, Integer> tasks) {
        return (double) (tasks.get(LOCKED) * 100)
                / (double) (tasks.get(CLOSED) + tasks.get(IN_PROCESSING) + tasks.get(OPEN) + tasks.get(LOCKED));
    }

    private Map<String, Integer> getCalculationForProgress(List<Task> tasksBean, List<TaskDTO> tasksDTO) {
        List<TaskStatus> taskStatuses = new ArrayList<>();

        if (Objects.nonNull(tasksBean)) {
            for (Task task : tasksBean) {
                taskStatuses.add(task.getProcessingStatus());
            }
        } else {
            for (TaskDTO task : tasksDTO) {
                taskStatuses.add(task.getProcessingStatus());
            }
        }
        return calculationForProgress(taskStatuses);
    }

    private Map<String, Integer> calculationForProgress(List<TaskStatus> taskStatuses) {
        Map<String, Integer> results = new HashMap<>();
        int open = 0;
        int inProcessing = 0;
        int closed = 0;
        int locked = 0;

        for (TaskStatus taskStatus : taskStatuses) {
            if (taskStatus.equals(TaskStatus.DONE)) {
                closed++;
            } else if (taskStatus.equals(TaskStatus.OPEN)) {
                open++;
            } else if (taskStatus.equals(TaskStatus.LOCKED)) {
                locked++;
            } else {
                inProcessing++;
            }
        }

        results.put(CLOSED, closed);
        results.put(IN_PROCESSING, inProcessing);
        results.put(OPEN, open);
        results.put(LOCKED, locked);

        if (open + inProcessing + closed + locked == 0) {
            results.put(LOCKED, 1);
        }

        return results;
    }

    /**
     * Read metadata file.
     *
     * @param process
     *            object
     * @return filer format
     */
    public LegacyMetsModsDigitalDocumentHelper readMetadataFile(Process process) throws IOException {
        URI metadataFileUri = ServiceManager.getFileService().getMetadataFilePath(process);

        // check the format of the metadata - METS, XStream or RDF
        String type = MetadataHelper.getMetaFileType(metadataFileUri);
        logger.debug("current meta.xml file type for id {}: {}", process.getId(), type);

        LegacyMetsModsDigitalDocumentHelper ff = determineFileFormat(type, process);
        try {
            ff.read(ServiceManager.getFileService().getFile(metadataFileUri).toString());
        } catch (IOException e) {
            if (e.getMessage().startsWith("Parse error at line -1")) {
                Helper.setErrorMessage("metadataCorrupt", logger, e);
            } else {
                throw e;
            }
        }
        return ff;
    }

    /**
     * Reads the metadata File.
     *
     * @param metadataFile
     *            The given metadataFile.
     * @param prefs
     *            The Preferences
     * @return The fileFormat.
     */
    public LegacyMetsModsDigitalDocumentHelper readMetadataFile(URI metadataFile, LegacyPrefsHelper prefs)
            throws IOException {
        String type = MetadataHelper.getMetaFileType(metadataFile);
        LegacyMetsModsDigitalDocumentHelper fileFormat = determineFileFormat(type, prefs);
        fileFormat.read(ConfigCore.getKitodoDataDirectory() + metadataFile.getPath());
        return fileFormat;
    }

    private LegacyMetsModsDigitalDocumentHelper determineFileFormat(String type, Process process) {
        RulesetService rulesetService = ServiceManager.getRulesetService();
        return determineFileFormat(type, rulesetService.getPreferences(process.getRuleset()));
    }

    private LegacyMetsModsDigitalDocumentHelper determineFileFormat(String type, LegacyPrefsHelper prefs) {
        LegacyMetsModsDigitalDocumentHelper fileFormat;

        if ("metsmods".equals(type) || "mets".equals(type)) {
            fileFormat = new LegacyMetsModsDigitalDocumentHelper(prefs.getRuleset());
        } else {
            throw new UnsupportedOperationException("Dead code pending removal");
        }
        return fileFormat;
    }

    /**
     * Read metadata as template file.
     *
     * @param process
     *            object
     * @return file format
     */
    public LegacyMetsModsDigitalDocumentHelper readMetadataAsTemplateFile(Process process) throws IOException {
        URI processSubTypeURI = fileService.getProcessSubTypeURI(process, ProcessSubType.TEMPLATE, null);
        if (fileService.fileExist(processSubTypeURI)) {
            String type = MetadataHelper.getMetaFileType(processSubTypeURI);
            logger.debug("current template.xml file type: {}", type);
            LegacyMetsModsDigitalDocumentHelper ff = determineFileFormat(type, process);
            String processSubTypePath = fileService.getFile(processSubTypeURI).getAbsolutePath();
            ff.read(processSubTypePath);
            return ff;
        } else {
            throw new IOException("File does not exist: " + processSubTypeURI);
        }
    }

    /**
     * Check if there is one task in edit mode, where the user has the rights to
     * write to image folder.
     *
     * @param process
     *            bean object
     * @return true or false
     */
    public boolean isImageFolderInUse(Process process) {
        for (Task task : process.getTasks()) {
            if (task.getProcessingStatus() == TaskStatus.INWORK && task.isTypeImagesWrite()) {
                return true;
            }
        }
        return false;
    }

    /**
     * Get user of task in edit mode with rights to write to image folder.
     */
    public User getImageFolderInUseUser(Process process) {
        for (Task task : process.getTasks()) {
            if (task.getProcessingStatus() == TaskStatus.INWORK && task.isTypeImagesWrite()) {
                return task.getProcessingUser();
            }
        }
        return null;
    }

    /**
     * Download docket for given process.
     *
     * @param process
     *            object
     * @throws IOException
     *             when xslt file could not be loaded, or write to output failed
     */
    public void downloadDocket(Process process) throws IOException {
        logger.debug("generate docket for process with id {}", process.getId());
        URI rootPath = Paths.get(ConfigCore.getParameter(ParameterCore.DIR_XSLT)).toUri();
        URI xsltFile;
        if (Objects.nonNull(process.getDocket())) {
            xsltFile = ServiceManager.getFileService().createResource(rootPath, process.getDocket().getFile());
            if (!fileService.fileExist(xsltFile)) {
                Helper.setErrorMessage("docketMissing");
            }
        } else {
            xsltFile = ServiceManager.getFileService().createResource(rootPath, "docket.xsl");
        }
        FacesContext facesContext = FacesContext.getCurrentInstance();
        if (!facesContext.getResponseComplete()) {
            // write run note to servlet output stream
            DocketInterface module = initialiseDocketModule();

            File file = module.generateDocket(getDocketData(process), xsltFile);
            writeToOutputStream(facesContext, file, Helper.getNormalizedTitle(process.getTitle()) + ".pdf");
            Files.deleteIfExists(file.toPath());
        }
    }

    /**
     * Writes a multi page docket for a list of processes to an output stream.
     *
     * @param processes
     *            The list of processes
     * @throws IOException
     *             when xslt file could not be loaded, or write to output failed
     */
    public void downloadDocket(List<Process> processes) throws IOException {
        logger.debug("generate docket for processes {}", processes);
        URI rootPath = Paths.get(ConfigCore.getParameter(ParameterCore.DIR_XSLT)).toUri();
        URI xsltFile = ServiceManager.getFileService().createResource(rootPath, "docket_multipage.xsl");
        FacesContext facesContext = FacesContext.getCurrentInstance();
        if (!facesContext.getResponseComplete()) {
            DocketInterface module = initialiseDocketModule();
            File file = module.generateMultipleDockets(getDocketData(processes),
                xsltFile);

            writeToOutputStream(facesContext, file, "batch_docket.pdf");
            Files.deleteIfExists(file.toPath());
        }
    }

    /**
     * Generate result as PDF.
     *
     * @param filter
     *            for generating search results
     */
    public void generateResultAsPdf(String filter, boolean showClosedProcesses, boolean showInactiveProjects)
            throws DocumentException, IOException {
        FacesContext facesContext = FacesContext.getCurrentInstance();
        if (!facesContext.getResponseComplete()) {
            ExternalContext response = prepareHeaderInformation(facesContext, "search.pdf");
            try (OutputStream out = response.getResponseOutputStream()) {
                SearchResultGeneration sr = new SearchResultGeneration(filter, showClosedProcesses,
                        showInactiveProjects);
                HSSFWorkbook wb = sr.getResult();
                List<List<HSSFCell>> rowList = new ArrayList<>();
                HSSFSheet mySheet = wb.getSheetAt(0);
                Iterator<Row> rowIter = mySheet.rowIterator();
                while (rowIter.hasNext()) {
                    HSSFRow myRow = (HSSFRow) rowIter.next();
                    Iterator<Cell> cellIter = myRow.cellIterator();
                    List<HSSFCell> row = new ArrayList<>();
                    while (cellIter.hasNext()) {
                        HSSFCell myCell = (HSSFCell) cellIter.next();
                        row.add(myCell);
                    }
                    rowList.add(row);
                }
                Document document = new Document();
                Rectangle rectangle = new Rectangle(PageSize.A3.getHeight(), PageSize.A3.getWidth());
                PdfWriter.getInstance(document, out);
                document.setPageSize(rectangle);
                document.open();
                if (!rowList.isEmpty()) {
                    Paragraph paragraph = new Paragraph(rowList.get(0).get(0).toString());
                    document.add(paragraph);
                    document.add(getPdfTable(rowList));
                }

                document.close();
                out.flush();
                facesContext.responseComplete();
            }
        }
    }

    /**
     * Generate result set.
     *
     * @param filter
     *            for generating search results
     */
    public void generateResult(String filter, boolean showClosedProcesses, boolean showInactiveProjects)
            throws IOException {
        FacesContext facesContext = FacesContext.getCurrentInstance();
        if (!facesContext.getResponseComplete()) {
            ExternalContext response = prepareHeaderInformation(facesContext, "search.xls");
            try (OutputStream out = response.getResponseOutputStream()) {
                SearchResultGeneration sr = new SearchResultGeneration(filter, showClosedProcesses,
                        showInactiveProjects);
                HSSFWorkbook wb = sr.getResult();
                wb.write(out);
                out.flush();
                facesContext.responseComplete();
            }
        }
    }

    /**
     * Good explanation how it should be implemented:
     * https://stackoverflow.com/a/9394237/2701807.
     *
     * @param facesContext
     *            context
     * @param file
     *            temporal file which contains content to save
     * @param fileName
     *            name of the new docket file
     */
    private void writeToOutputStream(FacesContext facesContext, File file, String fileName) throws IOException {
        ExternalContext externalContext = prepareHeaderInformation(facesContext, fileName);

        try (OutputStream outputStream = externalContext.getResponseOutputStream();
                FileInputStream fileInputStream = new FileInputStream(file)) {
            byte[] bytes = IOUtils.toByteArray(fileInputStream);
            outputStream.write(bytes);
            outputStream.flush();
        }
        facesContext.responseComplete();
    }

    private ExternalContext prepareHeaderInformation(FacesContext facesContext, String outputFileName) {
        ExternalContext externalContext = facesContext.getExternalContext();
        externalContext.responseReset();

        String contentType = externalContext.getMimeType(outputFileName);
        externalContext.setResponseContentType(contentType);
        externalContext.setResponseHeader("Content-Disposition", "attachment;filename=\"" + outputFileName + "\"");

        return externalContext;
    }

    private PdfPTable getPdfTable(List<List<HSSFCell>> rowList) throws DocumentException {
        // create formatter for cells with default locale
        DataFormatter formatter = new DataFormatter();

        PdfPTable table = new PdfPTable(8);
        table.setSpacingBefore(20);
        table.setWidths(new int[] {4, 1, 2, 1, 1, 1, 2, 2 });
        for (List<HSSFCell> row : rowList) {
            for (HSSFCell hssfCell : row) {
                String stringCellValue = formatter.formatCellValue(hssfCell);
                table.addCell(stringCellValue);
            }
        }

        return table;
    }

    private DocketInterface initialiseDocketModule() {
        KitodoServiceLoader<DocketInterface> loader = new KitodoServiceLoader<>(DocketInterface.class);
        return loader.loadModule();
    }

    /**
     * Returns the digital act of this process.
     *
     * @return the digital act of this process
     * @throws IOException
     *             if creating the process directory or reading the meta data file
     *             fails
     */
    public LegacyMetsModsDigitalDocumentHelper getDigitalDocument(Process process) throws IOException {
        return readMetadataFile(process).getDigitalDocument();
    }

    /**
     * Returns the type of the top element of the logical structure, and thus the
     * type of the workpiece of the process.
     *
     * @param process
     *            process whose root type is to be determined
     * @return the type of the logical structure of the workpiece, "" if unreadable
     */
    public String getBaseType(Process process) {
        try {
            URI metadataFilePath = ServiceManager.getFileService().getMetadataFilePath(process);
            return ServiceManager.getMetsService().getBaseType(metadataFilePath);
        } catch (IOException | IllegalArgumentException e) {
            logger.info("Could not determine base type for process {}: {}", process, e.getMessage());
            return "";
        }
    }

    /**
     * Returns the type of the top element of the logical structure, and thus the
     * type of the workpiece of the process.
     *
     * @param processId
     *          id of the process whose root type is to be determined
     * @return the type of root element of the logical structure of the workpiece
     * @throws DataException
     *          if the type cannot be found in the index (e.g. because the process
     *          cannot be found in the index)
     */
    public String getBaseType(int processId) throws DataException {
        ProcessDTO processDTO = findById(processId, true);
        if (Objects.nonNull(processDTO)) {
            return processDTO.getBaseType();
        }
        return "";
    }

    /**
     * Filter for correction / solution messages.
     *
     * @param lpe
     *            List of process properties
     * @return List of filtered correction / solution messages
     */
    private List<PropertyDTO> filterForCorrectionSolutionMessages(List<PropertyDTO> lpe) {
        List<PropertyDTO> filteredList = new ArrayList<>();

        if (lpe.isEmpty()) {
            return filteredList;
        }

        List<String> translationList = Arrays.asList("Correction required", "Correction performed",
            "Korrektur notwendig", "Korrektur durchgef\u00FChrt");

        // filtering for correction and solution messages
        for (PropertyDTO property : lpe) {
            if (translationList.contains(property.getTitle())) {
                filteredList.add(property);
            }
        }
        return filteredList;
    }

    /**
     * Find amount of processes for given title.
     *
     * @param title
     *            as String
     * @return amount as Long
     */
    public Long findNumberOfProcessesWithTitle(String title) throws DataException {
        return count(createSimpleQuery(ProcessTypeField.TITLE.getKey(), title, true, Operator.AND));
    }

    /**
     * Sanitizes a possibly dirty reference URI and extracts from it the
     * operation ID of the referenced process. In case of error, a speaking
     * exception is thrown.
     *
     * @param uri
     *            URI of the reference to the process number
     * @return process number
     * @throws SecurityException
     *             if the URI names a forbidden protocol or column
     * @throws IllegalArgumentException
     *             if the URI tries to reference a foreign database or if the
     *             query has a wrong format
     * @throws ClassCastException
     *             if the URI references a wrong class / table
     */
    public int processIdFromUri(URI uri) {
        if (!"database".equals(uri.getScheme())) {
            throw new SecurityException("Protocol not allowed: " + uri.getScheme());
        }
        if (Objects.nonNull(uri.getAuthority()) || Objects.nonNull(uri.getPath()) && !uri.getPath().isEmpty()) {
            throw new IllegalArgumentException("Linking across databases is not supported");
        }
        if (Objects.isNull(uri.getQuery())) {
            throw new IllegalArgumentException("No query in database request");
        }
        String[] queryArguments = uri.getQuery().split("&");
        String[] key = queryArguments[0].split("=", 2);
        String[] keySegments = key[0].split("\\.");
        if (queryArguments.length > 1 || keySegments.length > 2) {
            throw new IllegalArgumentException("Complex queries is not supported");
        }
        if (keySegments.length > 1 && !"id".equals(keySegments[1])) {
            throw new SecurityException("Filtering on '" + keySegments[1] + "' is not allowed");
        }
        if (!"process".equals(keySegments[0])) {
            throw new ClassCastException("'" + keySegments[0] + "' cannot be cast to 'process'");
        }
        return Integer.parseInt(key[1]);
    }

    /**
     * Method for avoiding redundant code for exception handling. //TODO: should
     * this exceptions be handled that way?
     *
     * @param newFile
     *            as Fileformat
     * @param process
     *            as Process object
     * @return false if no exception appeared
     */
    public boolean handleExceptionsForConfiguration(LegacyMetsModsDigitalDocumentHelper newFile, Process process) {
        Optional<String> rules = ConfigCore.getOptionalString(ParameterCore.COPY_DATA_ON_EXPORT);
        if (rules.isPresent()) {
            try {
                new DataCopier(rules.get()).process(new CopierData(newFile, process));
            } catch (ConfigurationException e) {
                Helper.setErrorMessage("dataCopier.syntaxError", logger, e);
                return true;
            }
        }
        return false;
    }

    /**
     * Run through all metadata and children of given docStruct to trim the strings
     * calls itself recursively.
     *
     * @param docStruct
     *            metadata to be trimmed
     */
    private void trimAllMetadata(LegacyDocStructHelperInterface docStruct) {
        // trim all metadata values
        for (LegacyMetadataHelper md : docStruct.getAllMetadata()) {
            if (Objects.nonNull(md.getValue())) {
                md.setStringValue(md.getValue().trim());
            }
        }

        // run through all children of docStruct
        for (LegacyDocStructHelperInterface child : docStruct.getAllChildren()) {
            trimAllMetadata(child);
        }
    }

    /**
     * Download full text.
     *
     * @param userHome
     *            safe file
     * @param atsPpnBand
     *            String
     */
    private void downloadFullText(Process process, URI userHome, String atsPpnBand) throws IOException {
        downloadSources(process, userHome, atsPpnBand);
        downloadOCR(process, userHome, atsPpnBand);
    }

    private void downloadSources(Process process, URI userHome, String atsPpnBand) throws IOException {
        URI source = fileService.getSourceDirectory(process);
        if (fileService.fileExist(source) && !fileService.getSubUris(source).isEmpty()) {
            URI destination = userHome.resolve(File.separator + atsPpnBand + "_src");
            if (!fileService.fileExist(destination)) {
                fileService.createDirectory(userHome, atsPpnBand + "_src");
            }
            copyProcessFiles(source, destination, null);
        }
    }

    private void downloadOCR(Process process, URI userHome, String atsPpnBand) throws IOException {
        URI ocr = fileService.getOcrDirectory(process);
        if (fileService.fileExist(ocr)) {
            List<URI> directories = fileService.getSubUris(ocr);
            for (URI directory : directories) {
                if (fileService.isDirectory(directory) && !fileService.getSubUris(directory).isEmpty()
                        && fileService.getFileName(directory).contains("_")) {
                    String suffix = fileService.getFileNameWithExtension(directory)
                            .substring(fileService.getFileNameWithExtension(directory).lastIndexOf('_'));
                    URI destination = userHome.resolve(File.separator + atsPpnBand + suffix);
                    if (!fileService.fileExist(destination)) {
                        fileService.createDirectory(userHome, atsPpnBand + suffix);
                    }
                    copyProcessFiles(directory, destination, null);
                }
            }
        }
    }

    /**
     * Download images.
     *
     * @param process
     *            process object
     * @param userHome
     *            save file
     * @param atsPpnBand
     *            String
     * @param directorySuffix
     *            String
     */
    public void downloadImages(Process process, URI userHome, String atsPpnBand, final String directorySuffix)
            throws IOException {
        Project project = process.getProject();

        // determine the output path
        URI tifDirectory = getImagesTifDirectory(true, process.getId(), process.getTitle(),
            process.getProcessBaseUri());

        // copy the source folder to the destination folder
        if (fileService.fileExist(tifDirectory) && !fileService.getSubUris(tifDirectory).isEmpty()) {
            URI destination = userHome.resolve(File.separator + atsPpnBand + directorySuffix);

            // with Agora import simply create the folder
            if (!fileService.fileExist(destination)) {
                fileService.createDirectory(userHome, atsPpnBand + directorySuffix);
            }
            copyProcessFiles(tifDirectory, destination, ImageHelper.dataFilter);
        }
    }

    private void copyProcessFiles(URI source, URI destination, FilenameFilter filter) throws IOException {
        List<URI> files = fileService.getSubUris(filter, source);

        for (URI file : files) {
            if (fileService.isFile(file)) {
                URI target = destination.resolve(File.separator + fileService.getFileNameWithExtension(file));
                fileService.copyFile(file, target);
            }
        }
    }

    /**
     * write MetsFile to given Path.
     *
     * @param process
     *            the Process to use
     * @param targetFileName
     *            the filename where the metsfile should be written
     * @param gdzfile
     *            the FileFormat-Object to use for Mets-Writing
     */
    protected boolean writeMetsFile(Process process, String targetFileName, LegacyMetsModsDigitalDocumentHelper gdzfile)
            throws IOException {
        LegacyPrefsHelper preferences = ServiceManager.getRulesetService().getPreferences(process.getRuleset());
        LegacyMetsModsDigitalDocumentHelper mm = new LegacyMetsModsDigitalDocumentHelper(preferences.getRuleset());
        // before creating mets file, change relative path to absolute -
        LegacyMetsModsDigitalDocumentHelper dd = gdzfile.getDigitalDocument();
        if (Objects.isNull(dd.getFileSet())) {
            Helper.setErrorMessage(process.getTitle() + ": digital document does not contain images; aborting");
            return false;
        }

        //get the topstruct element of the digital document depending on anchor property
        LegacyDocStructHelperInterface topElement = dd.getLogicalDocStruct();

        //if the top element does not have any image related, set them all
        if (topElement.getAllToReferences("logical_physical").isEmpty()) {
            if (Objects.nonNull(dd.getPhysicalDocStruct()) && dd.getPhysicalDocStruct().getAllChildren().isEmpty()) {
                Helper.setMessage(process.getTitle()
                        + ": topstruct element does not have any referenced images yet; temporarily adding them "
                        + "for mets file creation");
                for (LegacyDocStructHelperInterface mySeitenDocStruct : dd.getPhysicalDocStruct().getAllChildren()) {
                    topElement.addReferenceTo(mySeitenDocStruct, "logical_physical");
                }
            } else {
                Helper.setErrorMessage(process.getTitle() + ": could not find any referenced images, export aborted");
                return false;
            }
        }

        mm.setDigitalDocument(dd);
        mm.write(targetFileName);
        Helper.setMessage(process.getTitle() + ": ", "exportFinished");
        return true;
    }

    /**
     * Get data files.
     *
     * @return String
     */
    public List<URI> getDataFiles(Process process) throws InvalidImagesException {
        URI dir;
        try {
            dir = getImagesTifDirectory(true, process.getId(), process.getTitle(), process.getProcessBaseUri());
        } catch (RuntimeException e) {
            throw new InvalidImagesException(e);
        }

        List<URI> dataList = new ArrayList<>();
        List<URI> files = fileService.getSubUris(ImageHelper.dataFilter, dir);
        if (!files.isEmpty()) {
            dataList.addAll(files);
            Collections.sort(dataList);
        }
        return dataList;
    }

    /**
     * Starts copying all directories configured in kitodo_config.properties
     * parameter "processDirs" to export folder.
     *
     * @param myProcess
     *            the process object
     * @param targetDirectory
     *            the destination directory
     */
    private void directoryDownload(Process myProcess, URI targetDirectory) throws IOException {
        String[] processDirs = ConfigCore.getStringArrayParameter(ParameterCore.PROCESS_DIRS);
        String normalizedTitle = Helper.getNormalizedTitle(myProcess.getTitle());

        for (String processDir : processDirs) {
            URI sourceDirectory = URI.create(getProcessDataDirectory(myProcess).toString() + "/"
                    + processDir.replace(PROCESS_TITLE, normalizedTitle));
            URI destinationDirectory = URI
                    .create(targetDirectory.toString() + "/" + processDir.replace(PROCESS_TITLE, normalizedTitle));

            if (fileService.isDirectory(sourceDirectory)) {
                fileService.copyFile(sourceDirectory, destinationDirectory);
            }
        }
    }

    /**
     * Creates a List of Docket data for the given processes.
     *
     * @param processes
     *            the process to create the docket data for.
     * @return A List of DocketData objects
     */
    private List<DocketData> getDocketData(List<Process> processes) {
        List<DocketData> docketData = new ArrayList<>();
        for (Process process : processes) {
            docketData.add(getDocketData(process));
        }
        return docketData;
    }

    /**
     * Creates the DocketData for a given Process.
     *
     * @param process
     *            The process to create the docket data for.
     * @return The DocketData for the process.
     */
    private DocketData getDocketData(Process process) {
        DocketData docketdata = new DocketData();

        docketdata.setCreationDate(process.getCreationDate().toString());
        docketdata.setProcessId(process.getId().toString());
        docketdata.setProcessName(process.getTitle());
        docketdata.setProjectName(process.getProject().getTitle());
        docketdata.setRulesetName(process.getRuleset().getTitle());
        docketdata.setComment(process.getWikiField());

        if (!process.getTemplates().isEmpty()) {
            docketdata.setTemplateProperties(getDocketDataForProperties(process.getTemplates()));
        }
        if (!process.getWorkpieces().isEmpty()) {
            docketdata.setWorkpieceProperties(getDocketDataForProperties(process.getWorkpieces()));
        }
        docketdata.setProcessProperties(getDocketDataForProperties(process.getProperties()));

        return docketdata;
    }

    private ArrayList<org.kitodo.api.docket.Property> getDocketDataForProperties(List<Property> properties) {
        ArrayList<org.kitodo.api.docket.Property> propertiesForDocket = new ArrayList<>();
        for (Property property : properties) {
            org.kitodo.api.docket.Property propertyForDocket = new org.kitodo.api.docket.Property();
            propertyForDocket.setId(property.getId());
            propertyForDocket.setTitle(property.getTitle());
            propertyForDocket.setValue(property.getValue());

            propertiesForDocket.add(propertyForDocket);

        }

        return propertiesForDocket;
    }

    private List<Map<String, Object>> getMetadataForIndex(Process process) {
        return getMetadataForIndex(process, false);
    }

    @SuppressWarnings("unchecked")
    private List<Map<String, Object>> getMetadataForIndex(Process process, boolean forIndexingAll) {
        try {
            URI metadataFileUri = ServiceManager.getFileService().getMetadataFilePath(process, false, true);
            if (!ServiceManager.getFileService().fileExist(metadataFileUri)) {
                logger.info("No metadata file for indexing: {}", metadataFileUri);
                return Collections.emptyList();
            }
            String metadataFile;
            try (InputStream inputStream = ServiceManager.getFileService().readMetadataFile(process, forIndexingAll)) {
                metadataFile = IOUtils.toString(inputStream, StandardCharsets.UTF_8);
            }
            JSONObject xmlJSONObject = XML.toJSONObject(metadataFile);
            Map<String, Object> json = iterateOverJsonObject(xmlJSONObject);
            if (json.containsKey("mets")) {
                Map<String, Object> mets = (Map<String, Object>) json.get("mets");
                Object dmdSec = mets.get("dmdSec");
                List<Map<String, Object>> metadata = new ArrayList<>();
                if (dmdSec instanceof List) {
                    metadata = (List<Map<String, Object>>) dmdSec;
                } else if (dmdSec instanceof Map) {
                    metadata.add((Map<String, Object>) dmdSec);
                }
                return metadata;
            }
        } catch (NullPointerException | IOException e) {
            logger.warn(e.getMessage(), e);
        }
        return Collections.emptyList();
    }

    private Map<String, Object> iterateOverJsonObject(JSONObject xmlJSONObject) {
        Iterator<String> keys = xmlJSONObject.keys();
        Map<String, Object> json = new HashMap<>();
        while (keys.hasNext()) {
            String key = keys.next();
            Object value = xmlJSONObject.get(key);
            if (value instanceof String || value instanceof Integer) {
                json.put(prepareKey(key), value);
            } else if (value instanceof JSONObject) {
                JSONObject jsonObject = (JSONObject) value;
                Map<String, Object> map = iterateOverJsonObject(jsonObject);
                json.put(prepareKey(key), map);
            } else if (value instanceof JSONArray) {
                json.put(prepareKey(key), iterateOverJsonArray((JSONArray) value));
            }
        }
        return json;
    }

    private Object iterateOverJsonArray(JSONArray jsonArray) {
        int jsonArraySize = jsonArray.length();
        List<Object> json = new ArrayList<>(jsonArraySize);
        for (int i = 0; i < jsonArraySize; i++) {
            Object value = jsonArray.get(i);
            if (value instanceof JSONObject) {
                json.add(iterateOverJsonObject((JSONObject) value));
            } else if (value instanceof String) {
                json.add(value);
            } else if (value instanceof JSONArray) {
                json.add(iterateOverJsonArray((JSONArray) value));
            }
        }
        return json;
    }

    private String prepareKey(String key) {
        if (key.contains(":")) {
            return key.substring(key.indexOf(':') + 1);
        }
        return key;
    }

    /**
     * Retrieve and return process property value of property with given name
     * 'propertyName' from given ProcessDTO 'process'.
     *
     * @param process
     *            the ProcessDTO object from which the property value is retrieved
     * @param propertyName
     *            name of the property for the property value is retrieved
     * @return property value if process has property with name 'propertyName',
     *         empty String otherwise
     */
    public static String getPropertyValue(ProcessDTO process, String propertyName) {
        for (PropertyDTO property : process.getProperties()) {
            if (property.getTitle().equals(propertyName)) {
                return property.getValue();
            }
        }
        return "";
    }

    /**
     * Calculate and return duration/age of given process as a String.
     *
     * @param process
     *            ProcessDTO object for which duration/age is calculated
     * @return process age of given process
     */
    public static String getProcessDuration(ProcessDTO process) {
        String creationDateTimeString = process.getCreationDate();
        DateTimeFormatter formatter = DateTimeFormatter.ofPattern("yyyy-MM-dd HH:mm:ss");
        LocalDateTime createLocalDate = LocalDateTime.parse(creationDateTimeString, formatter);
        Duration duration = Duration.between(createLocalDate, LocalDateTime.now());
        return String.format("%sd; %sh", duration.toDays(),
            duration.toHours() - TimeUnit.DAYS.toHours(duration.toDays()));
    }

    /**
     * Updates the linked child processes to the level specified in the root
     * element. Processes linked in the logical structure are linked in the database.
     * For processes that are not linked in the logical structure, the link in the
     * database is removed.
     *
     * @param process
     *            parent process
     * @param logicalStructure
     *            the current state of the logical structure
     * @throws DAOException
     *             if a process is referenced with a URI whose ID does not
     *             appear in the database
     * @throws DataException
     *             if the process cannot be saved
     */
    public void updateChildrenFromLogicalStructure(Process process, LogicalDivision logicalStructure)
            throws DAOException, DataException {
        removeLinksFromNoLongerLinkedProcesses(process, logicalStructure);
        addNewLinks(process, logicalStructure);
    }

    private void removeLinksFromNoLongerLinkedProcesses(Process process, LogicalDivision logicalStructure)
            throws DAOException, DataException {
        ArrayList<Process> childrenToRemove = new ArrayList<>(process.getChildren());
        childrenToRemove.removeAll(getProcessesLinkedInLogicalDivision(logicalStructure));
        for (Process childToRemove : childrenToRemove) {
            childToRemove.setParent(null);
            process.getChildren().remove(childToRemove);
            save(childToRemove);
        }
        if (!childrenToRemove.isEmpty()) {
            save(process);
        }
    }

    private void addNewLinks(Process process, LogicalDivision logicalStructure)
            throws DAOException, DataException {
        HashSet<Process> childrenToAdd = getProcessesLinkedInLogicalDivision(logicalStructure);
        childrenToAdd.removeAll(process.getChildren());
        for (Process childToAdd : childrenToAdd) {
            childToAdd.setParent(process);
            process.getChildren().add(childToAdd);
            save(childToAdd);
        }
        if (!childrenToAdd.isEmpty()) {
            save(process);
        }
    }

    private HashSet<Process> getProcessesLinkedInLogicalDivision(
            LogicalDivision logicalDivision) throws DAOException {
        HashSet<Process> processesLinkedInLogicalDivision = new HashSet<>();
        if (Objects.nonNull(logicalDivision.getLink())) {
            int processId = processIdFromUri(logicalDivision.getLink().getUri());
            processesLinkedInLogicalDivision.add(getById(processId));
        }
        for (LogicalDivision child : logicalDivision.getChildren()) {
            processesLinkedInLogicalDivision.addAll(getProcessesLinkedInLogicalDivision(child));
        }
        return processesLinkedInLogicalDivision;
    }

    /**
     * Generate and set the title to process.
     */
    public static void generateProcessTitle(List<ProcessDetail> processDetails, String titleDefinition, Process process)
            throws ProcessGenerationException {
        generateProcessTitleAndGetAtstsl(processDetails, titleDefinition, process,
            TitleGenerator.getValueOfMetadataID(TitleGenerator.TITLE_DOC_MAIN, processDetails));
    }

    /**
     * Generate and set the title to process using current title parameter and gets
     * the atstsl.
     *
     * @param title
     *            of the work to generate atstsl
     * @return String atstsl
     */
    public static String generateProcessTitleAndGetAtstsl(List<ProcessDetail> processDetails, String titleDefinition,
                                                          Process process, String title) throws ProcessGenerationException {
        TitleGenerator titleGenerator = new TitleGenerator(null, processDetails);
        String newTitle = titleGenerator.generateTitle(titleDefinition, null, title);
        process.setTitle(newTitle);
        // atstsl is created in title generator and next used in tiff header generator
        return titleGenerator.getAtstsl();
    }

    /**
     * Calculate tiff header.
     */
    public static String generateTiffHeader(List<ProcessDetail> processDetails, String atstsl,
                                            String tiffDefinition, String docType) throws ProcessGenerationException {
        TiffHeaderGenerator tiffHeaderGenerator = new TiffHeaderGenerator(atstsl, processDetails);
        return tiffHeaderGenerator.generateTiffHeader(tiffDefinition, docType);
    }

    /**
     * Set given Process "parentProcess" as parent of given Process "childProcess" and Process "childProcess" as child
     * of given Process "parentProcess".
     * @param parentProcess
     *          parentProcess of given childProcess
     * @param childProcess
     *          childProcess of given parentProcess
     */
    public static void setParentRelations(Process parentProcess, Process childProcess) {
        childProcess.setParent(parentProcess);
        parentProcess.getChildren().add(childProcess);
    }

    /**
     * Get all parent processes of given Process recursively.
     * @param process the Process to get the parent process for
     * @return List of parent Processes
     */
    public static List<Process> getAllParentProcesses(Process process) {
        List<Process> parents = new ArrayList<>();
        while (Objects.nonNull(process.getParent())) {
            parents.add(0, process.getParent());
            process = process.getParent();
        }
        return parents;
    }

    /**
     * Get the number of direct children of the given process.
     * @param processId id of the process
     * @return number of direct children as int
     * @throws DAOException when query to database fails
     */
    public int getNumberOfChildren(int processId) throws DAOException {
        return Math.toIntExact(countDatabaseRows("SELECT COUNT(*) FROM Process WHERE parent_id = " + processId));
    }

    public static void deleteProcess(int processID) throws DAOException, DataException, IOException {
        Process process = ServiceManager.getProcessService().getById(processID);
        deleteProcess(process);
    }

    /**
     * Delete given process.
     *
     * @param processToDelete process to delete
     */
    public static void deleteProcess(Process processToDelete) throws DataException, IOException {
        deleteMetadataDirectory(processToDelete);

        processToDelete.getProject().getProcesses().remove(processToDelete);
        processToDelete.setProject(null);
        processToDelete.getTemplate().getProcesses().remove(processToDelete);
        processToDelete.setTemplate(null);
        Process parent = processToDelete.getParent();
        if (Objects.nonNull(parent)) {
            parent.getChildren().remove(processToDelete);
            processToDelete.setParent(null);
            MetadataEditor.removeLink(parent, processToDelete.getId());
            ServiceManager.getProcessService().save(processToDelete);
            ServiceManager.getProcessService().save(parent);
        }
        List<Batch> batches = new CopyOnWriteArrayList<>(processToDelete.getBatches());
        for (Batch batch : batches) {
            batch.getProcesses().remove(processToDelete);
            processToDelete.getBatches().remove(batch);
            ServiceManager.getBatchService().save(batch);
        }
        ServiceManager.getProcessService().remove(processToDelete);
    }

    private static void deleteMetadataDirectory(Process process) {
        for (Task task : process.getTasks()) {
            deleteSymlinksFromUserHomes(task);
        }
        try {
            FileService fileService = ServiceManager.getFileService();
            fileService.delete(ServiceManager.getProcessService().getProcessDataDirectory(process));
            URI ocrDirectory = fileService.getOcrDirectory(process);
            if (fileService.fileExist(ocrDirectory)) {
                fileService.delete(ocrDirectory);
            }
        } catch (IOException | RuntimeException e) {
            Helper.setErrorMessage("errorDirectoryDeleting", new Object[] {Helper.getTranslation("metadata") }, logger,
                    e);
        }
    }

    /**
     * Delete symlinks from user home directories.
     *
     * @param task Task for which symlinks are removed
     */
    public static void deleteSymlinksFromUserHomes(Task task) {
        if (task.isTypeImagesRead() || task.isTypeImagesWrite()) {
            WebDav webDav = new WebDav();
            try {
                webDav.uploadFromHome(task.getProcessingUser(), task.getProcess());
            } catch (RuntimeException e) {
                Helper.setErrorMessage(e.getLocalizedMessage(), logger, e);
            }
        }
    }

    /**
     * Get the node list from metadata file by the xpath.
     * 
     * @param process
     *            The process for which the metadata file is searched for
     * @param xpath
     *            The xpath to get to the node list
     * @return The node list of process by the of xpath
     */
    public NodeList getNodeListFromMetadataFile(Process process, String xpath) throws IOException {
        try (InputStream fileInputStream = ServiceManager.getFileService().readMetadataFile(process)) {
            DocumentBuilderFactory builderFactory = DocumentBuilderFactory.newInstance();
            builderFactory.setNamespaceAware(true);
            DocumentBuilder builder = builderFactory.newDocumentBuilder();
            org.w3c.dom.Document xmlDocument = builder.parse(fileInputStream);

            XPath xPath = XPathFactory.newInstance().newXPath();
            xPath.setNamespaceContext(new KitodoNamespaceContext());
            return (NodeList) xPath.compile(xpath).evaluate(xmlDocument, XPathConstants.NODESET);
        } catch (ParserConfigurationException | SAXException | XPathExpressionException e) {
            logger.error(e.getMessage(), e);
            throw new IOException(e);
        }
    }

    /**
     * Export Mets.
     *
     * @param processId
     *            Id of which process should be exported
     * @throws DAOException
     *             Thrown on database error
     * @throws DataException
     *             Thrown on index error
     * @throws IOException
     *             Thrown on I/O error
     */
    public static void exportMets(int processId) throws DAOException, DataException, IOException {
        Process process = ServiceManager.getProcessService().getById(processId);
        ExportMets export = new ExportMets();
        export.startExport(process);
    }

    /**
     * Link a list of given processes to user home directory.
     *
     * @param processes List of processes
     * @throws DAOException Thrown on database like error
     */
    public static void downloadToHome(List<Process> processes) throws DAOException {
        WebDav webDav = new WebDav();
        for (Process processForDownload : processes) {
            downloadToHome(webDav, processForDownload.getId());
        }
    }

    /**
     * Download to home for single process. First check if this volume is currently
     * being edited by another user and placed in his home directory, otherwise
     * download.
     *
     * @param webDav
     *            for download
     * @param processId
     *            ID of process for which download is going to be performed
     */
    public static void downloadToHome(WebDav webDav, int processId) throws DAOException {
        Process process = ServiceManager.getProcessService().getById(processId);
        if (ServiceManager.getProcessService().isImageFolderInUse(process)) {
            Helper.setMessage(
                    Helper.getTranslation("directory ") + " " + process.getTitle() + " "
                            + Helper.getTranslation("isInUse"),
                    ServiceManager.getUserService()
                            .getFullName(ServiceManager.getProcessService().getImageFolderInUseUser(process)));
            webDav.downloadToHome(process, true);
        } else {
            webDav.downloadToHome(process, false);
        }
    }

    /**
     * Check and return whether the process with the ID 'processId' has any correction comments or not.
     *
     * @param processID
     *          ID of process to check
     * @return CorrectionComment status of process
     */
    public static CorrectionComments hasCorrectionComment(int processID) throws DAOException {
        Process process = ServiceManager.getProcessService().getById(processID);
        List<Comment> correctionComments = ServiceManager.getCommentService().getAllCommentsByProcess(process)
                .stream().filter(c -> CommentType.ERROR.equals(c.getType())).collect(Collectors.toList());
        if (correctionComments.size() < 1) {
            return NO_CORRECTION_COMMENTS;
        } else if (correctionComments.stream().anyMatch(c -> !c.isCorrected())) {
            return OPEN_CORRECTION_COMMENTS;
        } else {
            return NO_OPEN_CORRECTION_COMMENTS;
        }
    }

    /**
     * Create and return String used as tooltip for a given process. Tooltip contains authors, timestamps and messages
     * of correction comments associated with tasks of the given process.
     *
     * @param processDTO
     *          process for which the tooltip is created
     * @return tooltip containing correction messages
     *
     * @throws DAOException thrown when process cannot be loaded from database
     */
    public String createCorrectionMessagesTooltip(ProcessDTO processDTO) throws DAOException {
        Process process = ServiceManager.getProcessService().getById(processDTO.getId());
        List<Comment> correctionComments = ServiceManager.getCommentService().getAllCommentsByProcess(process)
                .stream().filter(c -> CommentType.ERROR.equals(c.getType())).collect(Collectors.toList());
        return createCommentTooltip(correctionComments);
    }

    private String createCommentTooltip(List<Comment> comments) {
        return comments.stream()
                .map(c -> " - [" + c.getCreationDate() + "] " + c.getAuthor().getFullName() + ": " + c.getMessage()
                        + " (" + Helper.getTranslation("fixed") + ": " + c.isCorrected() + ")")
                .collect(Collectors.joining(NEW_LINE_ENTITY));
    }

    private TaskDTO getLastProcessedTask(ProcessDTO processDTO) {
        List<TaskDTO> tasks = getTasksInWork(processDTO);
        if (tasks.isEmpty()) {
            tasks = getCompletedTasks(processDTO);
        }
        tasks = tasks.stream().filter(t -> Objects.nonNull(t.getProcessingUser())).collect(Collectors.toList());
        if (tasks.isEmpty()) {
            return null;
        } else {
            tasks.sort(Comparator.comparing(TaskDTO::getProcessingBegin));
            return tasks.get(0);
        }
    }

    /**
     * Return UserName of user that handled the last task of the given process (either the newest task INWORK or the
     * newest DONE task, if no task is INWORK). Return an empty String if no task is INWORK or DONE.
     *
     * @param processDTO Process
     * @return name of processing user
     */
    public String getUserHandlingLastTask(ProcessDTO processDTO) {
        TaskDTO lastTask = getLastProcessedTask(processDTO);
        if (Objects.isNull(lastTask)) {
            return "";
        } else {
            return lastTask.getProcessingUser().getFullName();
        }
    }

    /**
     * Return processing begin of last processed task of given process.
     *
     * @param processDTO Process
     * @return processing begin of last processed task
     */
    public String getLastProcessingStart(ProcessDTO processDTO) {
        TaskDTO lastTask = getLastProcessedTask(processDTO);
        if (Objects.isNull(lastTask)) {
            return "";
        } else {
            return lastTask.getProcessingBegin();
        }
    }

    /**
     * Return processing end of last processed task of given process.
     *
     * @param processDTO Process
     * @return processing end of last processed task
     */
    public String getLastProcessingEnd(ProcessDTO processDTO) {
        TaskDTO lastTask = getLastProcessedTask(processDTO);
        if (Objects.isNull(lastTask) || TaskStatus.INWORK.equals(lastTask.getProcessingStatus())) {
            return "";
        } else {
            return lastTask.getProcessingEnd();
        }
    }

    /**
     * Check and return if child process for given ProcessDTO processDTO can be created via calendar or not.
     *
     * @param processDTO ProcessDTO for which child processes may be created via calendar
     * @return whether child processes for the given ProcessDTO can be created via the calendar or not
     * @throws DAOException if process could not be loaded from database
     * @throws IOException if ruleset file could not be read
     */
    public static boolean canCreateProcessWithCalendar(ProcessDTO processDTO)
            throws DAOException, IOException {
        Collection<String> functionalDivisions;
        if (Objects.isNull(processDTO.getRuleset())) {
            return false;
        }
        Integer rulesetId = processDTO.getRuleset().getId();
        if (RULESET_CACHE_FOR_CREATE_FROM_CALENDAR.containsKey(rulesetId)) {
            functionalDivisions = RULESET_CACHE_FOR_CREATE_FROM_CALENDAR.get(rulesetId);
        } else {
            functionalDivisions = ServiceManager.getRulesetService()
                    .getFunctionalDivisions(rulesetId, FunctionalDivision.CREATE_CHILDREN_WITH_CALENDAR);
            RULESET_CACHE_FOR_CREATE_FROM_CALENDAR.put(rulesetId, functionalDivisions);
        }
        return functionalDivisions.contains(processDTO.getBaseType());
    }

    /**
     * Check and return if child process for given ProcessDTO processDTO can be created or not.
     *
     * @param processDTO ProcessDTO for which child processes may be created
     * @return whether child processes for the given ProcessDTO can be created via the calendar or not
     * @throws DAOException if process could not be loaded from database
     * @throws IOException if ruleset file could not be read
     */
    public static boolean canCreateChildProcess(ProcessDTO processDTO) throws DAOException,
            IOException {
        Collection<String> functionalDivisions;
        if (Objects.isNull(processDTO.getRuleset())) {
            return false;
        }
        Integer rulesetId = processDTO.getRuleset().getId();
        if (RULESET_CACHE_FOR_CREATE_CHILD_FROM_PARENT.containsKey(rulesetId)) {
            functionalDivisions = RULESET_CACHE_FOR_CREATE_CHILD_FROM_PARENT.get(rulesetId);
        } else {
            functionalDivisions = ServiceManager.getRulesetService()
                    .getFunctionalDivisions(rulesetId, FunctionalDivision.CREATE_CHILDREN_FROM_PARENT);
            RULESET_CACHE_FOR_CREATE_CHILD_FROM_PARENT.put(rulesetId, functionalDivisions);
        }
        return functionalDivisions.contains(processDTO.getBaseType());
    }

    /**
     * Starts generation of xml logfile for current process.
     */
    public static void createXML(Process process, User user) throws IOException {
        ExportXmlLog xmlExport = new ExportXmlLog();
        String directory = new File(ServiceManager.getUserService().getHomeDirectory(user)).getPath();
        String destination = directory + "/" + Helper.getNormalizedTitle(process.getTitle()) + "_log.xml";
        xmlExport.startExport(process, destination);
    }

    /**
     * Create and return PieChartModel for given process values.
     *
     * @param processValues Map containing process values
     * @return PieChartModel
     */
    public PieChartModel getPieChardModel(Map<String, Integer> processValues) {

        PieChartDataSet dataSet = new PieChartDataSet();
        List<Number> values = new ArrayList<>(processValues.values());
        dataSet.setData(values);

        dataSet.setBackgroundColor(BG_COLORS);

        ChartData data = new ChartData();
        data.addChartDataSet(dataSet);
        ArrayList<String> labels = new ArrayList<>();
        for (Map.Entry<String, Integer> processValueEntry : processValues.entrySet()) {
            labels.add(processValueEntry.getKey().concat(" ").concat(processValueEntry.getValue().toString()));
        }
        data.setLabels(labels);

        PieChartModel pieModel = new PieChartModel();
        pieModel.setData(data);
        return pieModel;
    }

    /**
     * Create and return HorizontalBarChartModel for given processes.
     *
     * @param processes List of processes
     * @return HorizontalBarChartModel
     */
    public HorizontalBarChartModel getBarChartModel(List<Process> processes) {
        LinkedHashMap<String, LinkedHashMap<String,Integer>> durationOfTasks = new LinkedHashMap<>();
        for (Process selectedProcess : processes) {
            LinkedHashMap<String,Integer> taskValues = new LinkedHashMap<>();
            for (Task task  : selectedProcess.getTasks()) {
                long durationInDays = ServiceManager.getTaskService().getDurationInDays(task);
                taskValues.put(task.getTitle(), Math.toIntExact(durationInDays));
            }
            durationOfTasks.put(selectedProcess.getTitle(), taskValues);
        }
        ChartData data = new ChartData();
        boolean isTask;
        int i = 0;
        while (true) {
            isTask = false;
            HorizontalBarChartDataSet barDataSet = new HorizontalBarChartDataSet();
            List<Number> taskDurations = new ArrayList<>();
            for (String processTitle : durationOfTasks.keySet()) {
                LinkedHashMap<String, Integer> tasksForProcess = durationOfTasks.get(processTitle);
                ArrayList<Integer> durations = new ArrayList<>(tasksForProcess.values());
                Integer taskDuration = 0;
                if (durations.size() > i) {
                    barDataSet.setLabel(new ArrayList<>(tasksForProcess.keySet()).get(i));
                    taskDuration = durations.get(i);
                    isTask = true;
                }
                taskDurations.add(taskDuration);
            }
            if (isTask) {
                barDataSet.setStack("Stack 0");
                barDataSet.setBackgroundColor(BG_COLORS.get(i % BG_COLORS.size()));
                barDataSet.setData(taskDurations);
                data.addChartDataSet(barDataSet);
                i++;
            } else {
                break;
            }
        }
        List<String> labels = new ArrayList<>(durationOfTasks.keySet());
        data.setLabels(labels);

        HorizontalBarChartModel horizontalBarChartModel = new HorizontalBarChartModel();
        horizontalBarChartModel.setData(data);
        horizontalBarChartModel.setOptions(getBarChartOptions());
        return horizontalBarChartModel;
    }

    private BarChartOptions getBarChartOptions() {
        CartesianLinearAxes linearAxes = new CartesianLinearAxes();
        linearAxes.setStacked(true);
        BarChartOptions options = new BarChartOptions();

        Tooltip tooltip = new Tooltip();
        tooltip.setMode("index");
        tooltip.setIntersect(false);
        options.setTooltip(tooltip);
        return options;
    }

    /**
     * Aggregate and return statistical data about task status of given processes.
     *
     * @param processes List of processes for which statistical data is aggregated.
     * @return statistical data about tasks status of given processes
     */
    public Map<String, Integer> getProcessTaskStates(List<Process> processes) {
        Map<String, Integer> processTaskStates = new LinkedHashMap<>();
        for (Process process : processes) {
            Task currentTask = ServiceManager.getProcessService().getCurrentTask(process);
            if (Objects.nonNull(currentTask)) {
                String currentTaskTitle = currentTask.getTitle();
                if (processTaskStates.containsKey(currentTaskTitle)) {
                    processTaskStates.put(currentTaskTitle, Math.addExact(processTaskStates.get(currentTaskTitle), 1));
                } else {
                    processTaskStates.put(currentTaskTitle, 1);
                }
            }
        }
        return processTaskStates;
    }

    /**
     * Get all tasks of given process which should be visible to the user.
     * @param processDTO process as DTO object
     * @param user user to filter the tasks for
     * @return List of filtered tasks as DTO objects
     */
    public List<TaskDTO> getCurrentTasksForUser(ProcessDTO processDTO, User user) {
        Set<Integer> userRoles = user.getRoles().stream()
                .map(Role::getId)
                .collect(Collectors.toSet());
        return processDTO.getTasks().stream()
                .filter(task -> TaskStatus.OPEN.equals(task.getProcessingStatus()) || TaskStatus.INWORK.equals(task.getProcessingStatus()))
                .filter(task -> !task.getRoleIds().stream()
                        .filter(userRoles::contains)
                        .collect(Collectors.toSet()).isEmpty())
                .collect(Collectors.toList());
    }

    /**
     * Checks and returns whether the process with the given ID 'processId' can be exported or not.
     * @param processId process ID
     * @return whether process can be exported or not
     */
    public static boolean canBeExported(int processId) throws IOException, DAOException {
        Process process = ServiceManager.getProcessService().getById(processId);
        // superordinate processes normally do not contain images but should always be exportable
        if (!process.getChildren().isEmpty()) {
            return true;
        }
        Folder generatorSource = process.getProject().getGeneratorSource();
        // processes without a generator source should be exportable because they may contain multimedia files
        // that are not used as generator sources
        if (Objects.isNull(generatorSource)) {
            return true;
        }
        return FileService.hasImages(process, generatorSource);
    }

    /**
     * find processes by inChoiceListShown attribute.
     * @param inChoiceListShown the needed value of the attribute
     * @param related if the process is related
     * @return a list of found processes
     */
    public List<ProcessDTO> findByInChoiceListShown(boolean inChoiceListShown, boolean related) throws DataException {
        BoolQueryBuilder inChoiceListShownQuery = new BoolQueryBuilder();
        MatchQueryBuilder matchQuery = matchQuery(ProcessTypeField.IN_CHOICE_LIST_SHOWN.getKey(), true);
        inChoiceListShownQuery.must(matchQuery);
        return ServiceManager.getProcessService().findByQuery(matchQuery, related);
    }
}<|MERGE_RESOLUTION|>--- conflicted
+++ resolved
@@ -170,10 +170,6 @@
 import org.w3c.dom.NodeList;
 import org.xml.sax.SAXException;
 
-<<<<<<< HEAD
-
-=======
->>>>>>> bd210be7
 public class ProcessService extends ProjectSearchService<Process, ProcessDTO, ProcessDAO> {
     private final FileService fileService = ServiceManager.getFileService();
     private static final Logger logger = LogManager.getLogger(ProcessService.class);
