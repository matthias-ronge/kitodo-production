/*
 * (c) Kitodo. Key to digital objects e. V. <contact@kitodo.org>
 *
 * This file is part of the Kitodo project.
 *
 * It is licensed under GNU General Public License version 3 or later.
 *
 * For the full copyright and license information, please read the
 * GPL3-License.txt file that was distributed with this source code.
 */

package org.kitodo.production.forms;

import java.io.IOException;
import java.text.MessageFormat;
import java.util.ArrayList;
import java.util.Collections;
import java.util.LinkedList;
import java.util.List;
import java.util.Locale;
import java.util.Locale.LanguageRange;
import java.util.Map;
import java.util.Objects;
import java.util.TreeMap;
import java.util.function.Function;
import java.util.stream.Collectors;

import javax.annotation.PostConstruct;
import javax.enterprise.context.SessionScoped;
import javax.faces.context.ExternalContext;
import javax.faces.context.FacesContext;
import javax.faces.model.SelectItem;
import javax.inject.Named;
import javax.xml.bind.JAXBException;

import org.apache.commons.lang3.StringUtils;
import org.apache.logging.log4j.LogManager;
import org.apache.logging.log4j.Logger;
import org.kitodo.config.xml.fileformats.FileFormat;
import org.kitodo.config.xml.fileformats.FileFormatsConfig;
import org.kitodo.data.database.beans.Folder;
import org.kitodo.data.database.beans.ImportConfiguration;
import org.kitodo.data.database.beans.Project;
import org.kitodo.data.database.beans.Template;
import org.kitodo.data.database.beans.User;
import org.kitodo.data.database.exceptions.DAOException;
import org.kitodo.data.exceptions.DataException;
import org.kitodo.exceptions.ProjectDeletionException;
import org.kitodo.forms.FolderGenerator;
import org.kitodo.production.controller.SecurityAccessController;
import org.kitodo.production.dto.ProjectDTO;
import org.kitodo.production.dto.TemplateDTO;
import org.kitodo.production.enums.ObjectType;
import org.kitodo.production.helper.Helper;
import org.kitodo.production.model.LazyDTOModel;
import org.kitodo.production.services.ServiceManager;
import org.kitodo.production.services.data.ProjectService;

@Named("ProjectForm")
@SessionScoped
public class ProjectForm extends BaseForm {
    public static final String MIMETYPE_PREFIX_AUDIO = "audio";
    private static final Logger logger = LogManager.getLogger(ProjectForm.class);
    public static final String MIMETYPE_PREFIX_VIDEO = "video";
    private Project project;
    private List<Template> deletedTemplates = new ArrayList<>();
    private boolean locked = true;
    private static final String TITLE_USED = "projectTitleAlreadyInUse";
    private Boolean hasProcesses;

    /**
     * An encapsulation of the content generator properties of the folder in a
     * way suitable to the JSF design.
     */
    private FolderGenerator generator = new FolderGenerator(this.myFolder);

    /**
     * Initialize the list of displayed list columns.
     */
    @PostConstruct
    public void init() {
        // Lists of available list columns
        columns = new ArrayList<>();
        try {
            columns.add(ServiceManager.getListColumnService().getListColumnsForListAsSelectItemGroup("project"));
            columns.add(ServiceManager.getListColumnService().getListColumnsForListAsSelectItemGroup("template"));
            columns.add(ServiceManager.getListColumnService().getListColumnsForListAsSelectItemGroup("workflow"));
            columns.add(ServiceManager.getListColumnService().getListColumnsForListAsSelectItemGroup("docket"));
            columns.add(ServiceManager.getListColumnService().getListColumnsForListAsSelectItemGroup("ruleset"));
        } catch (DAOException e) {
            Helper.setErrorMessage(e.getLocalizedMessage(), logger, e);
        }

        // Lists of selected list columns
        selectedColumns = new ArrayList<>();
        selectedColumns.addAll(ServiceManager.getListColumnService().getSelectedListColumnsForListAndClient("project"));
        selectedColumns
                .addAll(ServiceManager.getListColumnService().getSelectedListColumnsForListAndClient("template"));
        selectedColumns
                .addAll(ServiceManager.getListColumnService().getSelectedListColumnsForListAndClient("workflow"));
        selectedColumns.addAll(ServiceManager.getListColumnService().getSelectedListColumnsForListAndClient("docket"));
        selectedColumns.addAll(ServiceManager.getListColumnService().getSelectedListColumnsForListAndClient("ruleset"));
    }

    /**
     * The folder currently under edit in the pop-up dialog.
     */
    /*
     * This is a hack. The clean solution would be to have an inner class bean
     * for the data table row a dialog, but this approach was introduced
     * decades ago and has been maintained until today.
     */
    private Folder myFolder;
    private Project baseProject;

    // lists accepting the preliminary actions of adding and deleting folders
    // it needs the execution of commit folders to make these changes
    // permanent
    private List<Integer> newFolders = new ArrayList<>();
    private List<Integer> deletedFolders = new ArrayList<>();

    private boolean copyTemplates;

    private final String projectEditPath = MessageFormat.format(REDIRECT_PATH, "projectEdit");

    private String projectEditReferer = DEFAULT_LINK;

    /**
     * Cash for the list of possible MIME types. So that the list does not have
     * to be read from file several times for one page load.
     */
    private Map<String, String> mimeTypes = Collections.emptyMap();

    /**
     * Empty default constructor that also sets the LazyDTOModel instance of
     * this bean.
     */
    public ProjectForm() {
        super();
        super.setLazyDTOModel(new LazyDTOModel(ServiceManager.getProjectService()));
    }

    /**
     * This method deletes folders by their IDs in the list.
     *
     * @param folderIds
     *            IDs of folders to delete
     */
    private void removeFoldersFromProject(List<Integer> folderIds) {
        if (Objects.nonNull(project)) {
            for (Integer id : folderIds) {
                for (Folder f : project.getFolders()) {
                    if (Objects.isNull(f.getId()) ? Objects.isNull(id) : f.getId().equals(id)) {
                        project.getFolders().remove(f);
                        break;
                    }
                }
            }
        }
    }

    /**
     * this method flushes the newFolders list, thus makes them permanent and
     * deletes those marked for deleting, making the removal permanent.
     */
    private void commitFolders() throws DAOException {
        // resetting the list of new folders
        newFolders = new ArrayList<>();
        // deleting the folders marked for deletion
        removeFoldersFromProject(deletedFolders);
        // resetting the list of folders marked for deletion
        deletedFolders = new ArrayList<>();
    }

    /**
     * This needs to be executed in order to rollback adding of folders.
     */
    public void cancel() {
        // flushing new folders
        removeFoldersFromProject(newFolders);
        // resetting the list of new folders
        newFolders = new ArrayList<>();
        // resetting the List of folders marked for deletion
        deletedFolders = new ArrayList<>();
    }

    /**
     * Create new project.
     *
     * @return page address
     */
    public String newProject() {
        this.project = new Project();
        this.locked = false;
        this.project.setClient(ServiceManager.getUserService().getSessionClientOfAuthenticatedUser());
        return projectEditPath;
    }

    /**
     * Duplicate the selected project.
     *
     * @param itemId
     *            ID of the project to duplicate
     * @return page address; either redirect to the edit project page or return
     *         'null' if the project could not be retrieved, which will prompt
     *         JSF to remain on the same page and reuse the bean.
     */
    public String duplicate(Integer itemId) {
        setCopyTemplates(true);
        this.locked = false;
        try {
            this.baseProject = ServiceManager.getProjectService().getById(itemId);
            this.project = ServiceManager.getProjectService().duplicateProject(baseProject);
            this.setSaveDisabled(false);
            return projectEditPath + "&referer=projects";
        } catch (DAOException e) {
            Helper.setErrorMessage(ERROR_DUPLICATE, new Object[] {ObjectType.PROJECT.getTranslationSingular() }, logger,
                e);
            return this.stayOnCurrentPage;
        }
    }

    /**
     * Saves current project if title is not empty and redirects to projects
     * page.
     *
     * @return page or null
     */
    public String save() {
        ServiceManager.getProjectService().evict(project);
        if (isTitleValid()) {
            try {
                addFirstUserToNewProject();

                commitTemplates();
                commitFolders();

                ServiceManager.getProjectService().save(project, true);

                return projectsPage;
            } catch (DAOException | DataException e) {
                Helper.setErrorMessage(ERROR_SAVING, new Object[] {ObjectType.PROJECT.getTranslationSingular() },
                    logger, e);
                return this.stayOnCurrentPage;
            }
        } else {
            return this.stayOnCurrentPage;
        }
    }

    private void commitTemplates() throws DAOException {
        if (copyTemplates) {
            for (Template template : baseProject.getTemplates()) {
                template.getProjects().add(project);
                project.getTemplates().add(template);
            }
            setCopyTemplates(false);
        }

        for (Template template : project.getTemplates()) {
            ServiceManager.getTemplateService().saveToDatabase(template);
        }
        for (Template template : deletedTemplates) {
            ServiceManager.getTemplateService().saveToDatabase(template);
        }

        deletedTemplates = new ArrayList<>();
    }

    private boolean isTitleValid() {
        String projectTitle = this.project.getTitle();
        if (StringUtils.isNotBlank(projectTitle)) {
            List<Project> projects = ServiceManager.getProjectService().getProjectsWithTitleAndClient(projectTitle,
                    this.project.getClient().getId());
            int count = projects.size();
            if (count > 1) {
                Helper.setErrorMessage(ERROR_OCCURRED, TITLE_USED);
                return false;
            } else if (count == 1) {
                Integer projectId = this.project.getId();
                if (Objects.nonNull(projectId) && projects.get(0).getId().equals(projectId)) {
                    return true;
                }
                Helper.setErrorMessage(ERROR_OCCURRED, TITLE_USED);
                return false;
            }
            return true;
        }
        Helper.setErrorMessage(ERROR_INCOMPLETE_DATA, "errorProjectNoTitleGiven");
        return false;
    }

    private void addFirstUserToNewProject() throws DAOException {
        if (this.project.getUsers().isEmpty()) {
            User user = ServiceManager.getUserService().getCurrentUser();
            user.getProjects().add(this.project);
            this.project.getUsers().add(user);
            ServiceManager.getProjectService().saveToDatabase(this.project);
            ServiceManager.getUserService().saveToDatabase(user);
        }
    }

    /**
     * Remove.
     */
    public void delete(int projectId) {
        try {
            ProjectService.delete(projectId);
        } catch (DAOException | DataException e) {
            Helper.setErrorMessage(ERROR_DELETING, new Object[] {ObjectType.PROJECT.getTranslationSingular() }, logger,
                e);
        } catch (ProjectDeletionException e) {
            Helper.setErrorMessage(e.getMessage());
        }
    }

    /**
     * Add folder.
     *
     * @return String
     */
    public String addFolder() {
        this.myFolder = new Folder();
        this.myFolder.setProject(this.project);
        this.generator = new FolderGenerator(myFolder);
        this.newFolders.add(this.myFolder.getId());
        return this.stayOnCurrentPage;
    }

    /**
     * Save folder.
     */
    public void saveFolder() {
        if (!this.project.getFolders().contains(this.myFolder)) {
            this.project.getFolders().add(this.myFolder);
            try {
                ServiceManager.getProjectService().saveToDatabase(this.project);
            } catch (DAOException e) {
                Helper.setErrorMessage(ERROR_SAVING, new Object[] {ObjectType.PROJECT.getTranslationSingular() },
                        logger, e);
            }
        } else {
            List<Folder> folders = this.project.getFolders();
            for (Folder folder : folders) {
                if (this.myFolder.getFileGroup().equals(folder.getFileGroup()) && folder != myFolder) {
                    Helper.setErrorMessage("errorDuplicateFilegroup",
                        new Object[] {ObjectType.FOLDER.getTranslationPlural() });
                }
            }
        }
    }

    /**
     * Delete folder.
     *
     * @return page
     */
    public String deleteFolder() {
        if (Objects.isNull(myFolder.getId())) {
            project.getFolders().remove(myFolder);
        } else {
            deletedFolders.add(this.myFolder.getId());
        }
        return this.stayOnCurrentPage;
    }

    /**
     * Return list of templates assignable to this project. Templates are
     * assignable when they are not assigned already to this project and they
     * belong to the same client as the project and user which edits this
     * project.
     *
     * @return list of assignable templates
     */
    public List<TemplateDTO> getTemplates() {
        try {
            return ServiceManager.getTemplateService().findAllAvailableForAssignToProject(this.project.getId());
        } catch (DataException e) {
            Helper.setErrorMessage(ERROR_LOADING_MANY, new Object[] {ObjectType.TEMPLATE.getTranslationPlural() },
                logger, e);
            return new LinkedList<>();
        }
    }

    /**
     * Get import configurations.
     *
     * @return import configurations
     */
    public List<ImportConfiguration> getImportConfigurations() {
        try {
            return ServiceManager.getImportConfigurationService().getAll();
        } catch (DAOException e) {
            Helper.setErrorMessage(e);
            return Collections.emptyList();
        }
    }

    /**
     * Add template to project.
     *
     * @return stay on the same page
     */
    public String addTemplate() {
        int templateId = 0;
        String templateIdString = Helper.getRequestParameter(ID_PARAMETER);
        if (Objects.nonNull(templateIdString)) {
            try {
                templateId = Integer.parseInt(templateIdString);
                Template template = ServiceManager.getTemplateService().getById(templateId);
                if (!this.project.getTemplates().contains(template)) {
                    this.project.getTemplates().add(template);
                    template.getProjects().add(this.project);
                }
            } catch (DAOException e) {
                Helper.setErrorMessage(ERROR_DATABASE_READING,
                        new Object[] {ObjectType.TEMPLATE.getTranslationSingular(), templateId }, logger, e);
            } catch (NumberFormatException e) {
                Helper.setErrorMessage(e.getLocalizedMessage(), logger, e);
            }
        } else {
            Helper.setErrorMessage(ERROR_PARAMETER_MISSING, new Object[] {ID_PARAMETER});
        }
        return this.stayOnCurrentPage;
    }

    /**
     * Remove template from project.
     *
     * @return stay on the same page
     */
    public String deleteTemplate() {
        String templateIdString = Helper.getRequestParameter(ID_PARAMETER);
        if (Objects.nonNull(templateIdString)) {
            try {
                int templateId = Integer.parseInt(templateIdString);
                for (Template template : this.project.getTemplates()) {
                    if (template.getId().equals(templateId)) {
                        this.project.getTemplates().remove(template);
                        template.getProjects().remove(this.project);
                        this.deletedTemplates.add(template);
                        break;
                    }
                }
            } catch (NumberFormatException e) {
                Helper.setErrorMessage(e.getLocalizedMessage(), logger, e);
            }
        } else {
            Helper.setErrorMessage(ERROR_PARAMETER_MISSING, new Object[] {ID_PARAMETER});
        }
        return this.stayOnCurrentPage;
    }

    /**
     * Switch the lock status of the form.
     */
    public void switchLock() {
        locked = !locked;
    }

    /**
     * Gets the locked status of the form.
     *
     * @return te value of locked
     */
    public boolean isLocked() {
        return locked;
    }

    /**
     * Get project.
     *
     * @return Project object
     */
    public Project getProject() {
        return this.project;
    }

    /**
     * Set my project.
     *
     * @param project
     *            Project object
     */
    public void setProject(Project project) {
        // has to be called if a page back move was done
        cancel();
        this.project = project;
        hasProcesses = !project.getProcesses().isEmpty();
    }

    /**
     * Set copy templates.
     *
     * @param copyTemplates
     *            as boolean
     */
    public void setCopyTemplates(boolean copyTemplates) {
        this.copyTemplates = copyTemplates;
    }

    /**
     * Get copy templates.
     *
     * @return value of copy templates
     */
    public boolean isCopyTemplates() {
        return copyTemplates;
    }

    /**
     * The need to commit deleted folders only after the save action requires a
     * filter, so that those folders marked for delete are not shown anymore.
     *
     * @return modified ArrayList
     */
    public List<Folder> getFolderList() {
        List<Folder> filteredFolderList = new ArrayList<>(this.project.getFolders());

        for (Integer id : this.deletedFolders) {
            for (Folder f : this.project.getFolders()) {
                if (Objects.isNull(f.getId()) ? Objects.isNull(id) : f.getId().equals(id)) {
                    filteredFolderList.remove(f);
                    break;
                }
            }
        }
        return filteredFolderList;
    }

    /**
     * The need to commit deleted folders only after the save action requires a filter, so that those folders marked for
     * delete are not shown anymore.
     *
     * @return modified ArrayList
     */
    public List<SelectItem> getSelectableFolders() {
        return getFolderList().stream().map(folder -> new SelectItem(folder.getFileGroup(), folder.toString()))
                .collect(Collectors.toList());
    }

    /**
<<<<<<< HEAD
=======
     * Checks if folder list contains audio folder.
     *
     * @return true if folder list contains audio folder
     */
    public boolean hasAudioFolder() {
        return getFolderList().stream().anyMatch(folder -> folder.getMimeType().startsWith(MIMETYPE_PREFIX_AUDIO));
    }

    /**
>>>>>>> f1b7ed48
     * Checks if folder list contains video folder.
     *
     * @return true if folder list contains video folder
     */
    public boolean hasVideoFolder() {
<<<<<<< HEAD
        return getFolderList().stream().anyMatch(folder -> folder.getMimeType().startsWith("video"));
=======
        return getFolderList().stream().anyMatch(folder -> folder.getMimeType().startsWith(MIMETYPE_PREFIX_VIDEO));
>>>>>>> f1b7ed48
    }

    private Map<String, Folder> getFolderMap() {
        return getFolderList().parallelStream().collect(Collectors.toMap(Folder::getFileGroup, Function.identity()));
    }

    /**
     * Returns the folder currently under edit in the pop-up dialog.
     *
     * @return the folder currently under edit
     */
    public Folder getMyFolder() {
        return this.myFolder;
    }

    /**
     * Sets the folder currently under edit in the pop-up dialog.
     *
     * @param myFolder
     *            folder to set to be under edit now
     */
    public void setMyFolder(Folder myFolder) {
        this.myFolder = myFolder;
        this.generator = new FolderGenerator(myFolder);
    }

    /**
     * Returns an encapsulation to access the generator properties of the folder
     * in a JSF-friendly way.
     *
     * @return the generator controller
     */
    public FolderGenerator getGenerator() {
        return generator;
    }

    /**
     * Returns the list of possible MIME types to display them in the drop-down
     * select.
     *
     * @return possible MIME types
     */
    public Map<String, String> getMimeTypes() {
        if (mimeTypes.isEmpty()) {
            try {
                Locale language = FacesContext.getCurrentInstance().getViewRoot().getLocale();
                List<LanguageRange> languages = Collections.singletonList(new LanguageRange(language.toLanguageTag()));
                mimeTypes = FileFormatsConfig.getFileFormats().parallelStream()
                        .collect(Collectors.toMap(locale -> locale.getLabel(languages), FileFormat::getMimeType,
                            (prior, recent) -> recent, TreeMap::new));
            } catch (JAXBException | RuntimeException e) {
                Helper.setErrorMessage(ERROR_READING, new Object[] {e.getMessage() }, logger, e);
            }
        }
        return mimeTypes;
    }

    /**
     * Returns the folder to use as source for generation of derived resources
     * of this project.
     *
     * @return the source folder for generation
     */
    public String getGeneratorSource() {
        Folder source = project.getGeneratorSource();
        return Objects.isNull(source) ? null : source.getFileGroup();
    }

    /**
     * Sets the folder to use as source for generation of derived resources of
     * this project.
     *
     * @param generatorSource
     *            source folder for generation to set
     */
    public void setGeneratorSource(String generatorSource) {
        project.setGeneratorSource(getFolderMap().get(generatorSource));
    }

    /**
     * Returns the folder to use for the media view.
     *
     * @return media view folder
     */
    public String getMediaView() {
        Folder mediaView = project.getMediaView();
        return Objects.isNull(mediaView) ? null : mediaView.getFileGroup();
    }

    /**
     * Sets the folder to use for the media view.
     *
     * @param mediaView
     *         media view folder
     */
    public void setMediaView(String mediaView) {
        project.setMediaView(getFolderMap().get(mediaView));
    }

    /**
<<<<<<< HEAD
=======
     * Returns the folder to use for the audio media view.
     *
     * @return audio media view folder
     */
    public String getAudioMediaView() {
        Folder audioMediaView = project.getAudioMediaView();
        return Objects.isNull(audioMediaView) ? null : audioMediaView.getFileGroup();
    }

    /**
     * Sets the folder to use for the media view.
     *
     * @param audioMediaView
     *         audio media view folder
     */
    public void setAudioMediaView(String audioMediaView) {
        project.setAudioMediaView(getFolderMap().get(audioMediaView));
    }

    /**
>>>>>>> f1b7ed48
     * Returns the folder to use for the video media view.
     *
     * @return video media view folder
     */
    public String getVideoMediaView() {
        Folder videoMediaView = project.getVideoMediaView();
        return Objects.isNull(videoMediaView) ? null : videoMediaView.getFileGroup();
    }

    /**
     * Sets the folder to use for the media view.
     *
     * @param videoMediaView
     *         video media view folder
     */
    public void setVideoMediaView(String videoMediaView) {
        project.setVideoMediaView(getFolderMap().get(videoMediaView));
    }

    /**
     * Returns the folder to use for preview.
     *
     * @return preview folder
     */
    public String getPreview() {
        Folder preview = project.getPreview();
        return Objects.isNull(preview) ? null : preview.getFileGroup();
    }

    /**
     * Sets the folder to use for preview.
     *
     * @param preview
     *         preview folder
     */
    public void setPreview(String preview) {
        project.setPreview(getFolderMap().get(preview));
    }

    /**
<<<<<<< HEAD
=======
     * Returns the folder to use for audio preview.
     *
     * @return audio preview folder
     */
    public String getAudioPreview() {
        Folder audioPreview = project.getAudioPreview();
        return Objects.isNull(audioPreview) ? null : audioPreview.getFileGroup();
    }

    /**
     * Sets the folder to use for audio preview.
     *
     * @param audioPreview
     *         audio preview folder
     */
    public void setAudioPreview(String audioPreview) {
        project.setAudioPreview(getFolderMap().get(audioPreview));
    }

    /**
>>>>>>> f1b7ed48
     * Returns the folder to use for video preview.
     *
     * @return video preview folder
     */
    public String getVideoPreview() {
        Folder videoPreview = project.getVideoPreview();
        return Objects.isNull(videoPreview) ? null : videoPreview.getFileGroup();
    }

    /**
     * Sets the folder to use for video preview.
     *
     * @param videoPreview
     *         video preview folder
     */
    public void setVideoPreview(String videoPreview) {
        project.setVideoPreview(getFolderMap().get(videoPreview));
    }

    /**
     * Method being used as viewAction for project edit form.
     *
     * @param id
     *         ID of the ruleset to load
     */
    public void loadProject(int id) {
        SecurityAccessController securityAccessController = new SecurityAccessController();
        try {
            if (!securityAccessController.hasAuthorityToEditProject(id)) {
                ExternalContext context = FacesContext.getCurrentInstance().getExternalContext();
                context.redirect(DEFAULT_LINK);
            }
        } catch (IOException e) {
            Helper.setErrorMessage(ERROR_LOADING_ONE, new Object[] {ObjectType.PROJECT.getTranslationSingular(), id },
                    logger, e);
        }
        try {
            if (!Objects.equals(id, 0)) {
                setProject(ServiceManager.getProjectService().getById(id));
                this.locked = true;
            }
            setSaveDisabled(true);
        } catch (DAOException e) {
            Helper.setErrorMessage(ERROR_LOADING_ONE, new Object[] {ObjectType.PROJECT.getTranslationSingular(), id },
                logger, e);
        }

    }

    /**
     * Return list of projects.
     *
     * @return list of projects
     */
    public List<ProjectDTO> getProjects() {
        try {
            return ServiceManager.getProjectService().findAll();
        } catch (DataException e) {
            Helper.setErrorMessage(ERROR_LOADING_MANY, new Object[] {ObjectType.PROJECT.getTranslationPlural() },
                logger, e);
            return new LinkedList<>();
        }
    }

    /**
     * Set referring view which will be returned when the user clicks "save" or
     * "cancel" on the project edit page.
     *
     * @param referer
     *            the referring view
     */
    public void setProjectEditReferer(String referer) {
        if (!referer.isEmpty()) {
            if ("projects".equals(referer)) {
                this.projectEditReferer = referer;
            } else {
                this.projectEditReferer = DEFAULT_LINK;
            }
        }
    }

    /**
     * Get project edit page referring view.
     *
     * @return project edit page referring view
     */
    public String getProjectEditReferer() {
        return this.projectEditReferer;
    }

    /**
     * Return whether project has processes or not.
     *
     * @return whether project has processes or not
     */
    public Boolean hasProcesses() {
        return hasProcesses;
    }
}<|MERGE_RESOLUTION|>--- conflicted
+++ resolved
@@ -529,8 +529,8 @@
     }
 
     /**
-     * The need to commit deleted folders only after the save action requires a filter, so that those folders marked for
-     * delete are not shown anymore.
+     * The need to commit deleted folders only after the save action requires a
+     * filter, so that those folders marked for delete are not shown anymore.
      *
      * @return modified ArrayList
      */
@@ -540,8 +540,6 @@
     }
 
     /**
-<<<<<<< HEAD
-=======
      * Checks if folder list contains audio folder.
      *
      * @return true if folder list contains audio folder
@@ -551,17 +549,12 @@
     }
 
     /**
->>>>>>> f1b7ed48
      * Checks if folder list contains video folder.
      *
      * @return true if folder list contains video folder
      */
     public boolean hasVideoFolder() {
-<<<<<<< HEAD
-        return getFolderList().stream().anyMatch(folder -> folder.getMimeType().startsWith("video"));
-=======
         return getFolderList().stream().anyMatch(folder -> folder.getMimeType().startsWith(MIMETYPE_PREFIX_VIDEO));
->>>>>>> f1b7ed48
     }
 
     private Map<String, Folder> getFolderMap() {
@@ -662,8 +655,6 @@
     }
 
     /**
-<<<<<<< HEAD
-=======
      * Returns the folder to use for the audio media view.
      *
      * @return audio media view folder
@@ -684,7 +675,6 @@
     }
 
     /**
->>>>>>> f1b7ed48
      * Returns the folder to use for the video media view.
      *
      * @return video media view folder
@@ -725,8 +715,6 @@
     }
 
     /**
-<<<<<<< HEAD
-=======
      * Returns the folder to use for audio preview.
      *
      * @return audio preview folder
@@ -747,7 +735,6 @@
     }
 
     /**
->>>>>>> f1b7ed48
      * Returns the folder to use for video preview.
      *
      * @return video preview folder
