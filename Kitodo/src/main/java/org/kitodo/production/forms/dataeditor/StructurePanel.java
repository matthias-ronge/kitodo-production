/*
 * (c) Kitodo. Key to digital objects e. V. <contact@kitodo.org>
 *
 * This file is part of the Kitodo project.
 *
 * It is licensed under GNU General Public License version 3 or later.
 *
 * For the full copyright and license information, please read the
 * GPL3-License.txt file that was distributed with this source code.
 */

package org.kitodo.production.forms.dataeditor;

import java.io.IOException;
import java.io.Serializable;
import java.net.URI;
import java.util.ArrayList;
import java.util.Collection;
import java.util.Collections;
import java.util.Comparator;
import java.util.HashMap;
import java.util.HashSet;
import java.util.Iterator;
import java.util.LinkedList;
import java.util.List;
import java.util.Map;
import java.util.Map.Entry;
import java.util.Objects;
import java.util.Optional;
import java.util.Set;
import java.util.stream.Collectors;

import javax.faces.model.SelectItem;

import org.apache.commons.lang3.tuple.Pair;
import org.apache.logging.log4j.LogManager;
import org.apache.logging.log4j.Logger;
import org.kitodo.api.dataeditor.rulesetmanagement.StructuralElementViewInterface;
import org.kitodo.api.dataformat.LogicalDivision;
import org.kitodo.api.dataformat.MediaVariant;
import org.kitodo.api.dataformat.PhysicalDivision;
import org.kitodo.api.dataformat.View;
import org.kitodo.data.database.beans.Process;
import org.kitodo.data.database.beans.Template;
import org.kitodo.data.exceptions.DataException;
import org.kitodo.exceptions.NoSuchMetadataFieldException;
import org.kitodo.exceptions.UnknownTreeNodeDataException;
import org.kitodo.production.helper.Helper;
import org.kitodo.production.metadata.MetadataEditor;
import org.kitodo.production.model.Subfolder;
import org.kitodo.production.services.ServiceManager;
import org.kitodo.production.services.dataeditor.DataEditorService;
import org.primefaces.event.NodeCollapseEvent;
import org.primefaces.event.NodeExpandEvent;
import org.primefaces.event.NodeSelectEvent;
import org.primefaces.event.TreeDragDropEvent;
import org.primefaces.model.DefaultTreeNode;
import org.primefaces.model.TreeNode;

public class StructurePanel implements Serializable {
    private static final Logger logger = LogManager.getLogger(StructurePanel.class);

    private final DataEditorForm dataEditor;

    /**
     * If changing the tree node fails, we need this value to undo the user’s
     * select action.
     */
    private TreeNode previouslySelectedLogicalNode;

    /**
     * If changing the tree node fails, we need this value to undo the user’s
     * select action.
     */
    private TreeNode previouslySelectedPhysicalNode;

    private TreeNode selectedLogicalNode;

    private TreeNode selectedPhysicalNode;

    private LogicalDivision structure;

    /**
     * The logical structure tree of the edited document.
     */
    private DefaultTreeNode logicalTree = null;

    /**
     * The physical structure tree of the edited document.
     */
    private DefaultTreeNode physicalTree = null;

    /**
     * HashMap containing the current expansion states of all TreeNodes in the logical structure tree.
     */
    private HashMap<LogicalDivision, Boolean> previousExpansionStatesLogicalTree;

    /**
     * HashMap containing the current expansion states of all TreeNodes in the physical structure tree.
     */
    private HashMap<PhysicalDivision, Boolean> previousExpansionStatesPhysicalTree;

    /**
     * HashMap acting as cache for faster retrieval of Subfolders.
     */
    Map<String, Subfolder> subfoldersCache = new HashMap<>();

    /**
     * List of all physicalDivisions assigned to multiple LogicalDivisions.
     */
    private List<PhysicalDivision> severalAssignments = new LinkedList<>();

    /**
     * Variable used to set the correct order value when building the logical and physical trees from the PrimeFaces tree.
     */
    private int order = 1;

    /**
     * Active tabs in StructurePanel's accordion.
     */
    private String activeTabs;

    private String titleMetadata = "type";

    /**
     * Creates a new structure panel.
     *
     * @param dataEditor
     *            the master metadata editor
     */
    StructurePanel(DataEditorForm dataEditor) {
        this.dataEditor = dataEditor;
    }

    /**
     * Clear content.
     */
    public void clear() {
        logicalTree = null;
        physicalTree = null;
        selectedLogicalNode = null;
        selectedPhysicalNode = null;
        previouslySelectedLogicalNode = null;
        previouslySelectedPhysicalNode = null;
        structure = null;
        subfoldersCache = new HashMap<>();
        severalAssignments = new LinkedList<>();
    }

    void deleteSelectedStructure() {
        if (getSelectedStructure().isEmpty()) {
            /*
             * No element is selected or the selected element is not a structure
             * but, for example, a physical division.
             */
            return;
        }
        LogicalDivision selectedStructure = getSelectedStructure().get();
        LinkedList<LogicalDivision> ancestors = MetadataEditor.getAncestorsOfLogicalDivision(selectedStructure,
            structure);
        if (ancestors.isEmpty()) {
            // The selected element is the root node of the tree.
            return;
        }

        Collection<View> subViews = new ArrayList<>();
        getAllSubViews(selectedStructure, subViews);

        List<View> multipleViews = subViews.stream().filter(v -> v.getPhysicalDivision().getLogicalDivisions().size() > 1)
                .collect(Collectors.toList());
        for (View view : multipleViews) {
            dataEditor.unassignView(selectedStructure, view, selectedStructure.getViews().getLast().equals(view));
            if (view.getPhysicalDivision().getLogicalDivisions().size() <= 1) {
                severalAssignments.remove(view.getPhysicalDivision());
            }
        }
        subViews.removeAll(multipleViews);

        LogicalDivision parent = ancestors.getLast();

        parent.getViews().addAll(subViews);
        parent.getViews().sort(Comparator.comparingInt(v -> v.getPhysicalDivision().getOrder()));

        parent.getChildren().remove(selectedStructure);
        show();
        dataEditor.getGalleryPanel().updateStripes();
    }

    private void getAllSubViews(LogicalDivision selectedStructure, Collection<View> views) {
        if (Objects.nonNull(selectedStructure.getViews())) {
            views.addAll(selectedStructure.getViews());
        }
        for (LogicalDivision child : selectedStructure.getChildren()) {
            getAllSubViews(child, views);
        }
    }

    void deleteSelectedPhysicalDivision() {
        for (Pair<PhysicalDivision, LogicalDivision> selectedPhysicalDivision : dataEditor.getSelectedMedia()) {
            if (!dataEditor.getUnsavedDeletedMedia().contains(selectedPhysicalDivision.getKey())) {
                if (selectedPhysicalDivision.getKey().getLogicalDivisions().size() > 1) {
                    Helper.setMessage(selectedPhysicalDivision.getKey().toString() + ": is removed fom all assigned structural elements");
                }
                for (LogicalDivision structuralElement : selectedPhysicalDivision.getKey().getLogicalDivisions()) {
                    structuralElement.getViews().removeIf(view -> view.getPhysicalDivision().equals(selectedPhysicalDivision.getKey()));
                }
                selectedPhysicalDivision.getKey().getLogicalDivisions().clear();
                LinkedList<PhysicalDivision> ancestors = MetadataEditor.getAncestorsOfPhysicalDivision(selectedPhysicalDivision.getKey(),
                        dataEditor.getWorkpiece().getPhysicalStructure());
                if (ancestors.isEmpty()) {
                    // The selected element is the root node of the tree.
                    return;
                }
                PhysicalDivision parent = ancestors.getLast();
                parent.getChildren().remove(selectedPhysicalDivision.getKey());
                dataEditor.getUnsavedDeletedMedia().add(selectedPhysicalDivision.getKey());
            }
        }
        int i = 1;
        for (PhysicalDivision physicalDivision : dataEditor.getWorkpiece().getAllPhysicalDivisionChildrenFilteredByTypePageAndSorted()) {
            physicalDivision.setOrder(i);
            i++;
        }
        show();
        dataEditor.getMetadataPanel().clear();
        dataEditor.getSelectedMedia().clear();
        dataEditor.getGalleryPanel().updateStripes();
        dataEditor.getPaginationPanel().show();
    }

    /**
     * Get selected logical TreeNode.
     *
     * @return value of selectedLogicalNode
     */
    public TreeNode getSelectedLogicalNode() {
        return selectedLogicalNode;
    }

    /**
     * Set selected logical TreeNode.
     *
     * @param selected
     *          TreeNode that will be selected
     */
    public void setSelectedLogicalNode(TreeNode selected) {
        if (Objects.nonNull(selected)) {
            this.selectedLogicalNode = selected;
            expandNode(selected.getParent());
        }
    }

    /**
     * Get selectedPhysicalNode.
     *
     * @return value of selectedPhysicalNode
     */
    public TreeNode getSelectedPhysicalNode() {
        return selectedPhysicalNode;
    }

    /**
     * Set selectedPhysicalNode.
     *
     * @param selectedPhysicalNode as org.primefaces.model.TreeNode
     */
    public void setSelectedPhysicalNode(TreeNode selectedPhysicalNode) {
        if (Objects.nonNull(selectedPhysicalNode)) {
            this.selectedPhysicalNode = selectedPhysicalNode;
            expandNode(selectedPhysicalNode.getParent());
        }
    }

    Optional<LogicalDivision> getSelectedStructure() {
        StructureTreeNode structureTreeNode = (StructureTreeNode) selectedLogicalNode.getData();
        Object dataObject = structureTreeNode.getDataObject();
        return Optional.ofNullable(dataObject instanceof LogicalDivision ? (LogicalDivision) dataObject : null);
    }

    Optional<PhysicalDivision> getSelectedPhysicalDivision() {
        StructureTreeNode structureTreeNode = (StructureTreeNode) selectedPhysicalNode.getData();
        Object dataObject = structureTreeNode.getDataObject();
        return Optional.ofNullable(dataObject instanceof PhysicalDivision ? (PhysicalDivision) dataObject : null);
    }

    /**
     * Select given PhysicalDivision in physical structure tree.
     *
     * @param physicalDivision
     *          PhysicalDivision to be selected in physical structure tree
     */
    void selectPhysicalDivision(PhysicalDivision physicalDivision) {
        TreeNode matchingTreeNode = getMatchingTreeNode(getPhysicalTree(), physicalDivision);
        if (Objects.nonNull(matchingTreeNode)) {
            updatePhysicalNodeSelection(matchingTreeNode);
            matchingTreeNode.setSelected(true);
            previouslySelectedPhysicalNode.setSelected(false);
            show(true);
        }
    }

    private TreeNode getMatchingTreeNode(TreeNode parent, PhysicalDivision physicalDivision) {
        TreeNode matchingTreeNode = null;
        for (TreeNode treeNode : parent.getChildren()) {
            if (Objects.nonNull(treeNode) && treeNode.getData() instanceof StructureTreeNode) {
                StructureTreeNode structureTreeNode = (StructureTreeNode) treeNode.getData();
                if (structureTreeNode.getDataObject() instanceof PhysicalDivision) {
                    PhysicalDivision currentPhysicalDivision = (PhysicalDivision) structureTreeNode.getDataObject();
                    if (Objects.nonNull(currentPhysicalDivision.getDivId())
                            && currentPhysicalDivision.getDivId().equals(physicalDivision.getDivId())) {
                        matchingTreeNode = treeNode;
                        break;
                    } else {
                        matchingTreeNode = getMatchingTreeNode(treeNode, physicalDivision);
                        if (Objects.nonNull(matchingTreeNode)) {
                            break;
                        }
                    }
                }
            }
        }
        return matchingTreeNode;
    }

    /**
     * Get logicalTree.
     *
     * @return value of logicalTree
     */
    public DefaultTreeNode getLogicalTree() {
        return this.logicalTree;
    }

    /**
     * Get physicalTree.
     *
     * @return value of physicalTree
     */
    public DefaultTreeNode getPhysicalTree() {
        return physicalTree;
    }

    void preserve() throws UnknownTreeNodeDataException {
        if (isSeparateMedia()) {
            this.preserveLogical();
            this.preservePhysical();
        } else {
            preserveLogicalAndPhysical();
        }
    }

    /**
     * Updates the live structure of the workpiece with the current members of
     * the structure tree in their given order. The live structure of the
     * workpiece which is stored in the logical structure of the structure tree.
     */
    private void preserveLogical() {
        if (!this.logicalTree.getChildren().isEmpty()) {
            preserveLogicalRecursive(this.logicalTree.getChildren().get(logicalTree.getChildCount() - 1));
            this.dataEditor.checkForChanges();
        }
    }

    /**
     * Updates the live structure of a structure tree node and returns it, to
     * provide for updating the parent. If the tree node contains children which
     * aren’t structures, {@code null} is returned to skip them on the level
     * above.
     */
    private static LogicalDivision preserveLogicalRecursive(TreeNode treeNode) {
        StructureTreeNode structureTreeNode = (StructureTreeNode) treeNode.getData();
        if (Objects.isNull(structureTreeNode) || !(structureTreeNode.getDataObject() instanceof LogicalDivision)) {
            return null;
        }
        LogicalDivision structure = (LogicalDivision) structureTreeNode.getDataObject();

        List<LogicalDivision> childrenLive = structure.getChildren();
        childrenLive.clear();
        for (TreeNode child : treeNode.getChildren()) {
            LogicalDivision maybeChildStructure = preserveLogicalRecursive(child);
            if (Objects.nonNull(maybeChildStructure)) {
                childrenLive.add(maybeChildStructure);
            }
        }
        return structure;
    }

    private void preservePhysical() {
        if (!physicalTree.getChildren().isEmpty()) {
            preservePhysicalRecursive(physicalTree.getChildren().get(0));
            this.dataEditor.checkForChanges();
        }
    }

    private static PhysicalDivision preservePhysicalRecursive(TreeNode treeNode) {
        StructureTreeNode structureTreeNode = (StructureTreeNode) treeNode.getData();
        if (Objects.isNull(structureTreeNode) || !(structureTreeNode.getDataObject() instanceof PhysicalDivision)) {
            return null;
        }
        PhysicalDivision physicalDivision = (PhysicalDivision) structureTreeNode.getDataObject();

        List<PhysicalDivision> childrenLive = physicalDivision.getChildren();
        childrenLive.clear();
        for (TreeNode child : treeNode.getChildren()) {
            PhysicalDivision possibleChildPhysicalDivision = preservePhysicalRecursive(child);
            if (Objects.nonNull(possibleChildPhysicalDivision)) {
                childrenLive.add(possibleChildPhysicalDivision);
            }
        }
        return physicalDivision;
    }

    /**
     * Loads the tree(s) into the panel and sets the selected element to the
     * logical structure of the structure tree.
     *
     * @param keepSelection
     *            if true, keeps the currently selected node(s)
     */
    public void show(boolean keepSelection) {
        if (keepSelection) {
            String logicalRowKey = null;
            if (Objects.nonNull(selectedLogicalNode)) {
                logicalRowKey = selectedLogicalNode.getRowKey();
            }
            String physicalRowKey = null;
            if (Objects.nonNull(selectedPhysicalNode)) {
                physicalRowKey = selectedPhysicalNode.getRowKey();
            }
            TreeNode keepSelectedLogicalNode = selectedLogicalNode;
            TreeNode keepSelectedPhysicalNode = selectedPhysicalNode;
            show();
            selectedLogicalNode = keepSelectedLogicalNode;
            selectedPhysicalNode = keepSelectedPhysicalNode;
            if (Objects.nonNull(logicalRowKey)) {
                restoreSelection(logicalRowKey, this.logicalTree);
            }
            if (Objects.nonNull(physicalRowKey)) {
                restoreSelection(physicalRowKey, this.physicalTree);
            }
        } else {
            show();
        }
    }

    /**
     * Loads the tree(s) into the panel and sets the selected element to the
     * logical structure of the structure tree.
     */
    public void show() {
        this.structure = dataEditor.getWorkpiece().getLogicalStructure();

        this.previousExpansionStatesLogicalTree = getLogicalTreeNodeExpansionStates(this.logicalTree);
        this.logicalTree = buildStructureTree();
        updateLogicalNodeExpansionStates(this.logicalTree, this.previousExpansionStatesLogicalTree);

        this.previousExpansionStatesPhysicalTree = getPhysicalTreeNodeExpansionStates(this.physicalTree);
        this.physicalTree = buildMediaTree(dataEditor.getWorkpiece().getPhysicalStructure());
        updatePhysicalNodeExpansionStates(this.physicalTree, this.previousExpansionStatesPhysicalTree);

        this.selectedLogicalNode = logicalTree.getChildren().get(logicalTree.getChildCount() - 1);
        this.selectedPhysicalNode = physicalTree.getChildren().get(0);
        this.previouslySelectedLogicalNode = selectedLogicalNode;
        this.previouslySelectedPhysicalNode = selectedPhysicalNode;
        this.dataEditor.checkForChanges();
    }

    private void restoreSelection(String rowKey, TreeNode parentNode) {
        for (TreeNode childNode : parentNode.getChildren()) {
            if (Objects.nonNull(childNode) && rowKey.equals(childNode.getRowKey())) {
                childNode.setSelected(true);
                break;
            } else {
                childNode.setSelected(false);
                restoreSelection(rowKey, childNode);
            }
        }
    }

    /**
     * Creates the structure tree. If hierarchical links exist upwards, they are
     * displayed above the tree as separate trees.
     *
     * @return the structure tree(s) and the collection of views displayed in
     *         the tree
     */
    private DefaultTreeNode buildStructureTree() {
        DefaultTreeNode invisibleRootNode = new DefaultTreeNode();
        invisibleRootNode.setExpanded(true);
        addParentLinksRecursive(dataEditor.getProcess(), invisibleRootNode);
        buildStructureTreeRecursively(structure, invisibleRootNode);
        return invisibleRootNode;
    }

    private Collection<View> buildStructureTreeRecursively(LogicalDivision structure, TreeNode result) {
        StructureTreeNode node;
        if (Objects.isNull(structure.getLink())) {
            StructuralElementViewInterface divisionView = dataEditor.getRulesetManagement().getStructuralElementView(
                structure.getType(), dataEditor.getAcquisitionStage(), dataEditor.getPriorityList());
            node = new StructureTreeNode(divisionView.getLabel(),
                    divisionView.isUndefined() && Objects.nonNull(structure.getType()), false, structure);
        } else {
            node = new StructureTreeNode(structure.getLink().getUri().toString(), true, true, structure);
            for (Process child : dataEditor.getCurrentChildren()) {
                try {
                    String type = ServiceManager.getProcessService().getBaseType(child.getId());
                    if (child.getId() == ServiceManager.getProcessService()
                            .processIdFromUri(structure.getLink().getUri())) {
                        StructuralElementViewInterface view = dataEditor.getRulesetManagement().getStructuralElementView(
                            type, dataEditor.getAcquisitionStage(), dataEditor.getPriorityList());
                        node = new StructureTreeNode("[" + child.getId() + "] " + view.getLabel() + " - "
                                + child.getTitle(), view.isUndefined(), true, structure);
                    }
                } catch (DataException e) {
                    Helper.setErrorMessage("metadataReadError", e.getMessage(), logger, e);
                    node = new StructureTreeNode(child.getTitle(), true, true, child);
                }
            }
        }
        /*
         * Creating the tree node by handing over the parent node automatically
         * appends it to the parent as a child. That’s the logic of the JSF
         * framework. So you do not have to add the result anywhere.
         */
        DefaultTreeNode parent = new DefaultTreeNode(node, result);
        if (logicalNodeStateUnknown(this.previousExpansionStatesLogicalTree, parent)) {
            parent.setExpanded(true);
        }

        Set<View> viewsShowingOnAChild = new HashSet<>();
        if (this.isSeparateMedia()) {
            for (LogicalDivision child : structure.getChildren()) {
                viewsShowingOnAChild.addAll(buildStructureTreeRecursively(child, parent));
            }
        } else {
            orderChildrenAndViews(new ArrayList<>(structure.getChildren()), new ArrayList<>(structure.getViews()), parent,
                    viewsShowingOnAChild);
        }
        return viewsShowingOnAChild;
    }

    /**
     * This method appends LogicalDivision children and assigned views while considering the ORDER attribute to create the
     * combined tree with the correct order of logical and physical elements.
     * @param children List of LogicalDivisions which are children of the element represented by the DefaultTreeNode parent
     * @param views List of Views assigned to the element represented by the DefaultTreeNode parent
     * @param parent DefaultTreeNode representing the logical element where all new elements should be appended
     * @param viewsShowingOnAChild Collection of Views displayed in the combined tree
     */
    private void orderChildrenAndViews(List<LogicalDivision> children, List<View> views, DefaultTreeNode parent,
                                       Set<View> viewsShowingOnAChild) {
        List<LogicalDivision> temporaryChildren = new ArrayList<>(children);
        List<View> temporaryViews = new ArrayList<>(views);
        temporaryChildren.removeAll(Collections.singletonList(null));
        temporaryViews.removeAll(Collections.singletonList(null));
        while (temporaryChildren.size() > 0 || temporaryViews.size() > 0) {
            LogicalDivision temporaryChild = null;
            View temporaryView = null;

            if (temporaryChildren.size() > 0) {
                temporaryChild = temporaryChildren.get(0);
            }
            if (temporaryViews.size() > 0) {
                temporaryView = temporaryViews.get(0);
            }

            if (Objects.isNull(temporaryChild) && Objects.isNull(temporaryView)) {
                break;
            }

            if (Objects.nonNull(temporaryChild) && Objects.isNull(temporaryView)
                    || Objects.nonNull(temporaryChild) && temporaryChild.getOrder() <= temporaryView.getPhysicalDivision().getOrder()) {
                viewsShowingOnAChild.addAll(buildStructureTreeRecursively(temporaryChild, parent));
                temporaryChildren.remove(0);
            } else {
                if (!viewsShowingOnAChild.contains(temporaryView)) {
                    addTreeNode(buildViewLabel(temporaryView), false, false, temporaryView, parent);
                    viewsShowingOnAChild.add(temporaryView);
                }
                temporaryViews.remove(0);
            }
        }
    }

    /**
     * Builds the display text for a MediaUnit in the StructurePanel.
     * Using a regular expression to strip leading zeros. (?!$) lookahead ensures
     * that not the entire string will be matched. Using Hashmap for subfolder caching
     *
     * @param view
     *            View which holds the MediaUnit
     * @return the display label of the MediaUnit
     */
    private String buildViewLabel(View view) {
        PhysicalDivision mediaUnit = view.getPhysicalDivision();
        Iterator<Entry<MediaVariant, URI>> mediaFileIterator = mediaUnit.getMediaFiles().entrySet().iterator();
        String canonical = "-";
        if (mediaFileIterator.hasNext()) {
            Entry<MediaVariant, URI> mediaFileEntry = mediaFileIterator.next();
            Subfolder subfolder = this.subfoldersCache.computeIfAbsent(mediaFileEntry.getKey().getUse(),
                use -> new Subfolder(dataEditor.getProcess(), dataEditor.getProcess().getProject().getFolders()
                    .parallelStream().filter(folder -> folder.getFileGroup().equals(use)).findAny()
                    .orElseThrow(() ->  new IllegalStateException("Missing folder with file group \"" + use
                        + "\" in project \"" + dataEditor.getProcess().getProject().getTitle()))));
            canonical = subfolder.getCanonical(mediaFileEntry.getValue());
        }
        return canonical.replaceFirst("^0+(?!$)", "") + " : "
            + (Objects.isNull(mediaUnit.getOrderlabel()) ? "uncounted" : mediaUnit.getOrderlabel());
    }

    /**
     * Adds a tree node to the given parent node. The tree node is set to
     * ‘expanded’.
     *
     * @param parentProcess
     *            parent process of current process
     * @param type
     *            the internal name of the type of node, to be resolved through
     *            the rule set
     * @param parent
     *            parent node to which the new node is to be added
     * @return the generated node so that you can add children to it
     */
    private DefaultTreeNode addTreeNode(Process parentProcess, String type, DefaultTreeNode parent) {
        StructuralElementViewInterface structuralElementView = dataEditor.getRulesetManagement().getStructuralElementView(type,
            dataEditor.getAcquisitionStage(), dataEditor.getPriorityList());
        return addTreeNode("[" + parentProcess.getId() + "] " + structuralElementView.getLabel() + " - "
                        + parentProcess.getTitle(), structuralElementView.isUndefined(), true, null, parent);
    }

    /**
     * Adds a tree node to the given parent node. The tree node is set to
     * ‘expanded’.
     *
     * @param label
     *            Label of the tree node displayed to the user
     * @param undefined
     *            whether the given type in the rule set is undefined. If so,
     *            the node is highlighted in color and marked with a warning
     *            symbol.
     * @param linked
     *            whether the node is a link. If so, it will be marked with a
     *            link symbol.
     * @param dataObject
     *            the internal object represented by the node
     * @param parent
     *            parent node to which the new node is to be added
     * @return the generated node so that you can add children to it
     */
    private DefaultTreeNode addTreeNode(String label, boolean undefined, boolean linked, Object dataObject,
            DefaultTreeNode parent) {
        DefaultTreeNode node = new DefaultTreeNode(new StructureTreeNode(label, undefined, linked, dataObject),
                parent);
        if (dataObject instanceof PhysicalDivision && physicalNodeStateUnknown(this.previousExpansionStatesPhysicalTree, node)
                || dataObject instanceof LogicalDivision
                && logicalNodeStateUnknown(this.previousExpansionStatesLogicalTree, node)) {
            node.setExpanded(true);
        }
        return node;
    }

    /**
     * Recursively adds the parent processes in the display. For each parent
     * process, the recursion is run through once, that is for a newspaper issue
     * twice (annual process, overall process). If this fails (child is not
     * found in the parent process, or I/O error), instead only a link is added
     * to the process and the warning sign is activated.
     *
     * @param child
     *            child process, calling recursion
     * @param tree
     *            list of structure trees, in this list the parent links are
     *            inserted on top, therefore LinkedList
     */
    private void addParentLinksRecursive(Process child, DefaultTreeNode tree) {
        Process parent = child.getParent();
        // Termination condition of recursion, if the process has no parent
        if (Objects.isNull(parent)) {
            return;
        }
        // Process parent link of the parent recursively
        addParentLinksRecursive(parent, tree);
        URI uri = ServiceManager.getProcessService().getMetadataFileUri(parent);
        try {
            LogicalDivision logicalStructure = ServiceManager.getMetsService().loadWorkpiece(uri).getLogicalStructure();
            List<LogicalDivision> logicalDivisionList
                    = MetadataEditor.determineLogicalDivisionPathToChild(logicalStructure, child.getId());
            DefaultTreeNode parentNode = tree;
            if (logicalDivisionList.isEmpty()) {
                /*
                 * Error case: The child is not linked in the parent process.
                 * Show the process title of the parent process and a warning
                 * sign.
                 */
                addTreeNode(parent.getTitle(), true, true, parent, tree);
            } else {
                /*
                 * Default case: Show the path through the parent process to the
                 * linked child
                 */
                for (LogicalDivision logicalDivision : logicalDivisionList) {
                    if (Objects.isNull(logicalDivision.getType())) {
                        break;
                    } else {
                        parentNode = addTreeNode(parent, logicalDivision.getType(), parentNode);
                        parentNode.setExpanded(true);
                    }
                }
            }
        } catch (IOException e) {
            /*
             * Error case: The metadata file of the parent process cannot be
             * loaded. Show the process title of the parent process and the
             * warning sign.
             */
            Helper.setErrorMessage("metadataReadError", e.getMessage(), logger, e);
            addTreeNode(parent.getTitle(), true, true, parent, tree);
        }
    }

    /**
     * Creates the media tree.
     *
     * @param mediaRoot
     *            root of physical divisions to show on the tree
     * @return the media tree
     */
    private DefaultTreeNode buildMediaTree(PhysicalDivision mediaRoot) {
        DefaultTreeNode rootTreeNode = new DefaultTreeNode();
        if (physicalNodeStateUnknown(this.previousExpansionStatesPhysicalTree, rootTreeNode)) {
            rootTreeNode.setExpanded(true);
        }
        buildMediaTreeRecursively(mediaRoot, rootTreeNode);
        return rootTreeNode;
    }

    private void buildMediaTreeRecursively(PhysicalDivision physicalDivision, DefaultTreeNode parentTreeNode) {
        StructuralElementViewInterface divisionView = dataEditor.getRulesetManagement().getStructuralElementView(
                physicalDivision.getType(), dataEditor.getAcquisitionStage(), dataEditor.getPriorityList());
        DefaultTreeNode treeNode = addTreeNode(Objects.equals(physicalDivision.getType(), PhysicalDivision.TYPE_PAGE)
                        ? divisionView.getLabel().concat(" " + physicalDivision.getOrderlabel()) : divisionView.getLabel(),
                false, false, physicalDivision, parentTreeNode);
        if (physicalNodeStateUnknown(this.previousExpansionStatesPhysicalTree, treeNode)) {
            treeNode.setExpanded(true);
        }
        if (Objects.nonNull(physicalDivision.getChildren())) {
            for (PhysicalDivision child : physicalDivision.getChildren()) {
                buildMediaTreeRecursively(child, treeNode);
            }
        }
    }

    /**
     * Callback function triggered when a node is selected in the logical structure tree.
     *
     * @param event
     *            NodeSelectEvent triggered by logical node being selected
     */
    public void treeLogicalSelect(NodeSelectEvent event) {
        /*
         * The newly selected element has already been set in 'selectedLogicalNode' by
         * JSF at this point.
         */
        try {
            dataEditor.switchStructure(event.getTreeNode().getData(), true);
            previouslySelectedLogicalNode = selectedLogicalNode;
        } catch (NoSuchMetadataFieldException e) {
            Helper.setErrorMessage(e.getLocalizedMessage(), logger, e);
            selectedLogicalNode = previouslySelectedLogicalNode;
        }
    }

    /**
     * Callback function triggered when a node is selected in the physical structure tree.
     *
     * @param event
     *            NodeSelectEvent triggered by logical node being selected
     */
    public void treePhysicalSelect(NodeSelectEvent event) {
        /*
         * The newly selected element has already been set in 'selectedPhysicalNode' by
         * JSF at this point.
         */
        try {
            dataEditor.switchPhysicalDivision();
            previouslySelectedPhysicalNode = selectedPhysicalNode;
        } catch (NoSuchMetadataFieldException e) {
            Helper.setErrorMessage(e.getLocalizedMessage(), logger, e);
            selectedPhysicalNode = previouslySelectedPhysicalNode;
        }
    }

    void updateNodeSelection(GalleryMediaContent galleryMediaContent, LogicalDivision structure) {
        this.updateLogicalNodeSelection(galleryMediaContent, structure);
        this.updatePhysicalNodeSelection(galleryMediaContent);
    }

    private void updatePhysicalNodeSelection(TreeNode treeNode) {
        if (this.isSeparateMedia()) {
            if (Objects.nonNull(previouslySelectedPhysicalNode)) {
                previouslySelectedPhysicalNode.setSelected(false);
            }
            if (Objects.nonNull(selectedPhysicalNode) && !selectedPhysicalNode.equals(treeNode)) {
                selectedPhysicalNode.setSelected(false);
            }
            if (Objects.nonNull(physicalTree) && Objects.nonNull(treeNode)) {
                setSelectedPhysicalNode(treeNode);
                this.dataEditor.getMetadataPanel().showPhysical(this.dataEditor.getSelectedPhysicalDivision());
            }
        }
    }

    void updatePhysicalNodeSelection(GalleryMediaContent galleryMediaContent) {
        if (Objects.nonNull(physicalTree)) {
            TreeNode selectedTreeNode = updatePhysicalNodeSelectionRecursive(galleryMediaContent, physicalTree);
            updatePhysicalNodeSelection(selectedTreeNode);
        }
    }

    void updateLogicalNodeSelection(GalleryMediaContent galleryMediaContent, LogicalDivision structure) {
        if (Objects.nonNull(previouslySelectedLogicalNode)) {
            previouslySelectedLogicalNode.setSelected(false);
        }
        if (Objects.nonNull(selectedLogicalNode)) {
            selectedLogicalNode.setSelected(false);
        }
        if (Objects.nonNull(this.logicalTree)) {
            if (Objects.isNull(structure)) {
                GalleryStripe matchingGalleryStripe = this.dataEditor.getGalleryPanel().getLogicalStructureOfMedia(galleryMediaContent);
                if (Objects.nonNull(matchingGalleryStripe)) {
                    structure = matchingGalleryStripe.getStructure();
                }
            }
            if (Objects.nonNull(structure)) {
                TreeNode selectedTreeNode;
                if (this.isSeparateMedia()) {
                    selectedTreeNode = updateLogicalNodeSelectionRecursive(structure, logicalTree);
                } else {
                    selectedTreeNode = updatePhysSelectionInLogTreeRecursive(galleryMediaContent.getView().getPhysicalDivision(), structure,
                            logicalTree);
                }
                if (Objects.nonNull(selectedTreeNode)) {
                    setSelectedLogicalNode(selectedTreeNode);
                } else {
                    Helper.setErrorMessage("Unable to update node selection in logical structure!");
                }
            }
        }
    }

    void updateLogicalNodeSelection(LogicalDivision logicalDivision) {
        if (Objects.nonNull(previouslySelectedLogicalNode)) {
            previouslySelectedLogicalNode.setSelected(false);
        }
        if (Objects.nonNull(selectedLogicalNode)) {
            selectedLogicalNode.setSelected(false);
        }
        if (Objects.nonNull(logicalTree)) {
            TreeNode selectedTreeNode = updateLogicalNodeSelectionRecursive(logicalDivision, logicalTree);
            if (Objects.nonNull(selectedTreeNode)) {
                setSelectedLogicalNode(selectedTreeNode);
                try {
                    dataEditor.switchStructure(selectedTreeNode.getData(), false);
                } catch (NoSuchMetadataFieldException e) {
                    logger.error(e.getLocalizedMessage());
                }
            } else {
                Helper.setErrorMessage("Unable to update node selection in logical structure!");
            }
        }
    }

    /**
     * Update the node selection in logical tree.
     * @param structure the LogicalDivision to be selected as a TreeNode
     * @param treeNode the logical structure tree
     * @return the TreeNode that will be selected
     */
    public TreeNode updateLogicalNodeSelectionRecursive(LogicalDivision structure, TreeNode treeNode) {
        TreeNode matchingTreeNode = null;
        for (TreeNode currentTreeNode : treeNode.getChildren()) {
            if (treeNodeMatchesStructure(structure, currentTreeNode)) {
                currentTreeNode.setSelected(true);
                matchingTreeNode = currentTreeNode;
            } else {
                matchingTreeNode = updateLogicalNodeSelectionRecursive(structure, currentTreeNode);
            }
            if (Objects.nonNull(matchingTreeNode)) {
                break;
            }
        }
        return matchingTreeNode;
    }

    private TreeNode updatePhysicalNodeSelectionRecursive(GalleryMediaContent galleryMediaContent, TreeNode treeNode) {
        if (Objects.isNull(galleryMediaContent)) {
            return null;
        }
        TreeNode matchingTreeNode = null;
        for (TreeNode currentTreeNode : treeNode.getChildren()) {
            if (currentTreeNode.getChildCount() < 1 && treeNodeMatchesGalleryMediaContent(galleryMediaContent, currentTreeNode)) {
                currentTreeNode.setSelected(true);
                matchingTreeNode = currentTreeNode;
            } else {
                currentTreeNode.setSelected(false);
                matchingTreeNode = updatePhysicalNodeSelectionRecursive(galleryMediaContent, currentTreeNode);
            }
            if (Objects.nonNull(matchingTreeNode)) {
                break;
            }
        }
        return matchingTreeNode;
    }

    private TreeNode updatePhysSelectionInLogTreeRecursive(PhysicalDivision selectedPhysicalDivision, LogicalDivision parentElement,
                                                           TreeNode treeNode) {
        TreeNode matchingTreeNode = null;
        for (TreeNode currentTreeNode : treeNode.getChildren()) {
            if (treeNode.getData() instanceof StructureTreeNode
                    && Objects.nonNull(((StructureTreeNode) treeNode.getData()).getDataObject())
                    && ((StructureTreeNode) treeNode.getData()).getDataObject().equals(parentElement)
                    && currentTreeNode.getData() instanceof StructureTreeNode
                    && ((StructureTreeNode) currentTreeNode.getData()).getDataObject() instanceof View
                    && ((View) ((StructureTreeNode) currentTreeNode.getData()).getDataObject()).getPhysicalDivision()
                            .equals(selectedPhysicalDivision)) {
                currentTreeNode.setSelected(true);
                matchingTreeNode = currentTreeNode;
            } else {
                currentTreeNode.setSelected(false);
                matchingTreeNode = updatePhysSelectionInLogTreeRecursive(selectedPhysicalDivision, parentElement, currentTreeNode);
            }
            if (Objects.nonNull(matchingTreeNode)) {
                break;
            }
        }
        return matchingTreeNode;
    }

    private boolean treeNodeMatchesGalleryMediaContent(GalleryMediaContent galleryMediaContent, TreeNode treeNode) {
        if (treeNode.getData() instanceof StructureTreeNode) {
            StructureTreeNode structureTreeNode = (StructureTreeNode) treeNode.getData();
            PhysicalDivision physicalDivision = null;
            if (structureTreeNode.getDataObject() instanceof PhysicalDivision) {
                physicalDivision = (PhysicalDivision) structureTreeNode.getDataObject();
            } else if (structureTreeNode.getDataObject() instanceof View) {
                View view = (View) structureTreeNode.getDataObject();
                physicalDivision = view.getPhysicalDivision();
            }
            if (Objects.nonNull(physicalDivision) && Objects.nonNull(galleryMediaContent.getView())) {
                return Objects.equals(physicalDivision, galleryMediaContent.getView().getPhysicalDivision());
            }
        }
        return false;
    }

    private boolean treeNodeMatchesStructure(LogicalDivision structure, TreeNode treeNode) {
        if (Objects.nonNull(treeNode) && treeNode.getData() instanceof StructureTreeNode) {
            StructureTreeNode structureTreeNode = (StructureTreeNode) treeNode.getData();
            if (structureTreeNode.getDataObject() instanceof LogicalDivision) {
                return Objects.equals(structureTreeNode.getDataObject(), structure);
            }
        }
        return false;
    }

    /**
     * Callback function triggered on NodeCollapseEvent. Sets the 'expanded' flag of the corresponding tree node to
     * 'false' because this is not done automatically by PrimeFaces on a NodeCollapseEvent.
     *
     * @param event
     *          the NodeCollapseEvent triggered in the corresponding structure tree
     */
    public void onNodeCollapse(NodeCollapseEvent event) {
        if (Objects.nonNull(event) && Objects.nonNull(event.getTreeNode())) {
            event.getTreeNode().setExpanded(false);
        }
    }

    /**
     * Callback function triggered on NodeExpandEvent. Sets the 'expanded' flag of the corresponding tree node to
     * 'true' because this is not done automatically by PrimeFaces on a NodeExpandEvent.
     *
     * @param event
     *          the NodeExpandEvent triggered in the corresponding structure tree
     */
    public void onNodeExpand(NodeExpandEvent event) {
        if (Objects.nonNull(event) && Objects.nonNull(event.getTreeNode())) {
            event.getTreeNode().setExpanded(true);
        }
    }

    /**
     * Callback function triggered on TreeDragDropEvent. Checks whether performed drag'n'drop action is allowed
     * considering ruleset restrictions on structure hierarchy. In case some ruleset rules were violated by the action
     * displays a corresponding error message to the user and reverts tree to prior state.
     *
     * @param event TreeDragDropEvent
     *              event triggering this callback function
     */
    public void onDragDrop(TreeDragDropEvent event) {

        Object dragNodeObject = event.getDragNode().getData();
        Object dropNodeObject = event.getDropNode().getData();

        expandNode(event.getDropNode());

        try {
            StructureTreeNode dropNode = (StructureTreeNode) dropNodeObject;
            StructureTreeNode dragNode = (StructureTreeNode) dragNodeObject;
            if (dropNode.isLinked()) {
                Helper.setErrorMessage("dataEditor.dragNDropLinkError");
                show();
            }
            else if (dragNode.getDataObject() instanceof LogicalDivision
                    && dropNode.getDataObject() instanceof LogicalDivision) {
                checkLogicalDragDrop(dragNode, dropNode);
            } else if (dragNode.getDataObject() instanceof PhysicalDivision
                    && dropNode.getDataObject() instanceof PhysicalDivision) {
                checkPhysicalDragDrop(dragNode, dropNode);
            } else if (dragNode.getDataObject() instanceof View
                     && dropNode.getDataObject() instanceof LogicalDivision) {
                movePageNode(event, dropNode, dragNode);
            } else {
                Helper.setErrorMessage(
                    Helper.getTranslation("dataEditor.dragNDropError", dragNode.getLabel(), dropNode.getLabel()));
                show();
            }
        } catch (Exception exception) {
            logger.error(exception.getLocalizedMessage());
        }
    }

    /**
     * Determine the LogicalDivision to which the given View is assigned.
     *
     * @param view
     *          View for which the LogicalDivision is determined
     * @return the LogicalDivision to which the given View is assigned
     */
    LogicalDivision getPageStructure(View view, LogicalDivision parent) {
        LogicalDivision resultElement = null;
        for (LogicalDivision child : parent.getChildren()) {
            if (child.getViews().contains(view)) {
                resultElement = child;
            } else {
                resultElement =  getPageStructure(view, child);
            }
            if (Objects.nonNull(resultElement)) {
                break;
            }
        }
        return resultElement;
    }

    /**
     * Move page encapsulated in given StructureTreeNode 'dragNode' to Structural Element encapsulated in given
     * StructureTreeNode 'dropNode' at index encoded in given TreeDragDropEvent 'event'.
     *
     * @param event
     *          TreeDragDropEvent triggering 'movePageNode'
     * @param dropNode
     *          StructureTreeNode containing the Structural Element to which the page is moved
     * @param dragNode
     *          StructureTreeNode containing the View/Page that is moved
     */
    private void movePageNode(TreeDragDropEvent event, StructureTreeNode dropNode, StructureTreeNode dragNode) throws Exception {
        TreeNode dragParent = event.getDragNode().getParent();
        if (dragParent.getData() instanceof StructureTreeNode) {
            StructureTreeNode dragParentTreeNode = (StructureTreeNode) dragParent.getData();
            if (dragParentTreeNode.getDataObject() instanceof LogicalDivision) {
                // FIXME waiting for PrimeFaces' tree drop index bug to be fixed.
                // Until fixed dropping nodes onto other nodes will produce random drop indices.
                preserveLogicalAndPhysical();
                show();
                expandNode(event.getDropNode());
                dataEditor.getGalleryPanel().updateStripes();
<<<<<<< HEAD
                dataEditor.getGalleryPanel().updateMedia();
=======
>>>>>>> 6e157af3
                dataEditor.getPaginationPanel().show();
                return;
            } else {
                Helper.setErrorMessage(
                    Helper.getTranslation("dataEditor.dragNDropError", dragNode.getLabel(), dropNode.getLabel()));
            }
        } else {
            Helper.setErrorMessage(
                Helper.getTranslation("dataEditor.dragNDropError", dragNode.getLabel(), dropNode.getLabel()));
        }
        show();
    }

    /**
     * Change the order of the PhysicalDivisions in the workpiece.
     * When structure is saved to METS this is represented by the order of DIV elements in the physical structMap.
     * @param toElement logical element where to which the PhysicalDivisions are assigned
     * @param elementsToBeMoved List of PhysicalDivisions which are moved
     * @param insertionIndex index at which the PhysicalDivisions are added to the existing List of PhysicalDivisions.
     *                       The value -1 represents the end of the list.
     */
    void reorderPhysicalDivisions(LogicalDivision toElement,
                           List<Pair<View, LogicalDivision>> elementsToBeMoved,
                           int insertionIndex) {
        int physicalInsertionIndex;
        List<PhysicalDivision> physicalDivisionsToBeMoved = elementsToBeMoved.stream()
                .map(e -> e.getLeft().getPhysicalDivision())
                .collect(Collectors.toList());

        if (insertionIndex > toElement.getViews().size()) {
            Helper.setErrorMessage("Unsupported drag'n'drop operation: Insertion index exceeds list.");
            insertionIndex = -1;
        }

        if (insertionIndex < 0 || toElement.getViews().size() == 0) {
            // no insertion position was specified or the element does not contain any pages yet
            physicalInsertionIndex = toElement.getOrder() - 1;
        } else {
            // if 'insertionIndex' equals the size of the list, it means we want to append the moved pages _behind_ the physical division of
            // the last view in the list of views of the 'toElement'
            if (insertionIndex == toElement.getViews().size()) {
                physicalInsertionIndex = toElement.getViews().getLast().getPhysicalDivision().getOrder();
            } else if (insertionIndex == 0) {
                // insert at first position directly after logical element
                physicalInsertionIndex = toElement.getOrder() - 1;
            } else {
                // insert at given index
                physicalInsertionIndex = toElement.getViews().get(insertionIndex).getPhysicalDivision().getOrder() - 1;
            }
        }

        if (physicalInsertionIndex > physicalDivisionsToBeMoved.stream()
                .map(PhysicalDivision::getOrder)
                .collect(Collectors.summarizingInt(Integer::intValue))
                .getMin() - 1) {
            int finalInsertionIndex = physicalInsertionIndex;
            physicalInsertionIndex -= (int) physicalDivisionsToBeMoved.stream().filter(m -> m.getOrder() - 1 < finalInsertionIndex).count();
        }
        dataEditor.getWorkpiece().getPhysicalStructure().getChildren().removeAll(physicalDivisionsToBeMoved);
        int numberOfChildren = dataEditor.getWorkpiece().getPhysicalStructure().getChildren().size();
        if (physicalInsertionIndex < numberOfChildren) {
            dataEditor.getWorkpiece().getPhysicalStructure().getChildren().addAll(physicalInsertionIndex, physicalDivisionsToBeMoved);
        } else {
            dataEditor.getWorkpiece().getPhysicalStructure().getChildren().addAll(physicalDivisionsToBeMoved);
            if (physicalInsertionIndex > numberOfChildren) {
                Helper.setErrorMessage("Could not append media at correct position. Index exceeded list.");
            }
        }
    }

    /**
     * Change order fields of physical elements. When saved to METS this is represented by the physical structMap divs' "ORDER" attribute.
     * @param toElement Logical element to which the physical elements are assigned. The physical elements' order follows the order of the
     *                  logical elements.
     * @param elementsToBeMoved List of physical elements to be moved
     */
    void changePhysicalOrderFields(LogicalDivision toElement, List<Pair<View, LogicalDivision>> elementsToBeMoved) {
        ServiceManager.getFileService().renumberPhysicalDivisions(dataEditor.getWorkpiece(), false);
    }

    /**
     * Change the order attribute of the logical elements that are affected by pages around them being moved.
     * @param toElement logical element the pages will be assigned to
     * @param elementsToBeMoved physical elements which are moved
     */
    void changeLogicalOrderFields(LogicalDivision toElement, List<Pair<View, LogicalDivision>> elementsToBeMoved,
                                  int insertionIndex) {
        HashMap<Integer, List<LogicalDivision>> logicalElementsByOrder = new HashMap<>();
        for (LogicalDivision logicalElement : dataEditor.getWorkpiece().getAllLogicalDivisions()) {
            if (logicalElementsByOrder.containsKey(logicalElement.getOrder()))  {
                logicalElementsByOrder.get(logicalElement.getOrder()).add(logicalElement);
            } else {
                logicalElementsByOrder.put(logicalElement.getOrder(), new LinkedList<>(Collections.singletonList(logicalElement)));
            }
        }

        // Order values of moved pages and target element. Logical elements located between these Order values are affected.
        List<Integer> ordersAffectedByMove = getOrdersAffectedByMove(elementsToBeMoved, toElement);

        /* The new Order value for the logical elements can be calculated quite simple:
        The Order values of elements located before the target element have to be modified by -i - 1.
        The Order values of elements located after the target element have to be modified by the size of ordersAffectedByMove - i.
        (ordersAffectedByMove equals to the number of moved pages + the target element.)
         */

        for (Map.Entry<Integer, List<LogicalDivision>> entry : logicalElementsByOrder.entrySet()) {
            for (int i = 0; i < ordersAffectedByMove.size() - 1; i++) {
                if (ordersAffectedByMove.get(i) < entry.getKey() && entry.getKey() < ordersAffectedByMove.get(i + 1)) {
                    if (ordersAffectedByMove.get(i) < toElement.getOrder()) {
                        updateOrder(entry.getValue(), -i - 1);
                    } else if (ordersAffectedByMove.get(i) > toElement.getOrder()) {
                        updateOrder(entry.getValue(), ordersAffectedByMove.size() - i);
                    }
                }
            }
            // check if elements exist with the same order like toElement (the toElememt itself might be affected as well)
            if (entry.getKey() == toElement.getOrder()) {
                List<LogicalDivision> beforeToElement = entry.getValue().subList(0, entry.getValue().indexOf(toElement) + 1);
                List<LogicalDivision> afterToElement = entry.getValue().subList(entry.getValue().indexOf(toElement) + 1,
                        entry.getValue().size());
                /* toElement at index 0 means we're in an edge case: toElement is the first order which is affected (no pages with smaller
                order affected) and its order will not change, nor will other elements with the same order before it. */
                if (ordersAffectedByMove.indexOf(toElement.getOrder()) > 0) {
                    updateOrder(beforeToElement, -ordersAffectedByMove.indexOf(entry.getKey()));
                }
                /* Order of elements directly after toElement (with same order) only have to be update if the pages are inserted at the
                first position. If they are inserted after any pages, the order of elements in afterToElement will not change. */
                if (insertionIndex == 0) {
                    updateOrder(afterToElement, elementsToBeMoved.size() - ordersAffectedByMove.indexOf(toElement.getOrder()));
                }
            }
        }
    }

    private List<Integer> getOrdersAffectedByMove(List<Pair<View, LogicalDivision>> views, LogicalDivision toElement) {
        Set<Integer> ordersAffectedByMove = views.stream()
                .map(e -> e.getLeft().getPhysicalDivision().getOrder())
                .collect(Collectors.toSet());
        ordersAffectedByMove.add(toElement.getOrder());
        return ordersAffectedByMove.stream()
                .sorted()
                .collect(Collectors.toList());
    }

    private void updateOrder(List<LogicalDivision> elementsToBeUpdated, int delta) {
        for (LogicalDivision element : elementsToBeUpdated) {
            element.setOrder(element.getOrder() + delta);
        }
    }

    /**
     * Move List of elements 'elementsToBeMoved' from LogicalDivision in each Pair to LogicalDivision
     * 'toElement'.
     *
     * @param toElement
     *          LogicalDivision to which View is moved
     * @param elementsToBeMoved
     *          List of elements to be moved as Pairs of View and LogicalDivision they are attached to
     * @param insertionIndex
     *          Index where views will be inserted into toElement's views
     */
    void moveViews(LogicalDivision toElement,
                   List<Pair<View, LogicalDivision>> elementsToBeMoved,
                   int insertionIndex) {
        List<View> views = elementsToBeMoved.stream()
                .map(Pair::getKey)
                .filter(Objects::nonNull)
                .collect(Collectors.toList());
        if (insertionIndex < 0 || insertionIndex == toElement.getViews().size()) {
            toElement.getViews().addAll(views);
        } else {
            toElement.getViews().addAll(insertionIndex, views);
        }

        for (Pair<View, LogicalDivision> elementToBeMoved : elementsToBeMoved) {
            boolean removeLastOccurrenceOfView = toElement.equals(elementToBeMoved.getValue())
                    && insertionIndex < elementToBeMoved.getValue().getViews().lastIndexOf(elementToBeMoved.getKey());
            dataEditor.unassignView(elementToBeMoved.getValue(), elementToBeMoved.getKey(), removeLastOccurrenceOfView);
            elementToBeMoved.getKey().getPhysicalDivision().getLogicalDivisions().add(toElement);
        }
    }

    private void checkLogicalDragDrop(StructureTreeNode dragNode, StructureTreeNode dropNode) {

        LogicalDivision dragStructure = (LogicalDivision) dragNode.getDataObject();
        LogicalDivision dropStructure = (LogicalDivision) dropNode.getDataObject();

        StructuralElementViewInterface divisionView = dataEditor.getRulesetManagement().getStructuralElementView(
                dropStructure.getType(), dataEditor.getAcquisitionStage(), dataEditor.getPriorityList());

        LinkedList<LogicalDivision> dragParents;
        if (divisionView.getAllowedSubstructuralElements().containsKey(dragStructure.getType())) {
            dragParents = MetadataEditor.getAncestorsOfLogicalDivision(dragStructure,
                    dataEditor.getWorkpiece().getLogicalStructure());
            if (!dragParents.isEmpty()) {
                LogicalDivision parentStructure = dragParents.get(dragParents.size() - 1);
                if (parentStructure.getChildren().contains(dragStructure)) {
                    if (isSeparateMedia()) {
                        preserveLogical();
                    } else {
                        preserveLogicalAndPhysical();
                    }
                    this.dataEditor.getGalleryPanel().updateStripes();
                    this.dataEditor.getPaginationPanel().show();
                } else {
                    Helper.setErrorMessage(Helper.getTranslation("dataEditor.childNotContainedError",
                        dragNode.getLabel()));
                }
            } else {
                Helper.setErrorMessage(Helper.getTranslation("dataEditor.noParentsError",
                    dragNode.getLabel()));
            }
        } else {
            Helper.setErrorMessage(Helper.getTranslation("dataEditor.forbiddenChildElement",
                dragNode.getLabel(), dropNode.getLabel()));
        }
        show();
    }

    private void checkPhysicalDragDrop(StructureTreeNode dragNode, StructureTreeNode dropNode) {

        PhysicalDivision dragUnit = (PhysicalDivision) dragNode.getDataObject();
        PhysicalDivision dropUnit = (PhysicalDivision) dropNode.getDataObject();

        StructuralElementViewInterface divisionView = dataEditor.getRulesetManagement().getStructuralElementView(
                dropUnit.getType(), dataEditor.getAcquisitionStage(), dataEditor.getPriorityList());

        LinkedList<PhysicalDivision> dragParents;
        if (divisionView.getAllowedSubstructuralElements().containsKey(dragUnit.getType())) {
            dragParents = MetadataEditor.getAncestorsOfPhysicalDivision(dragUnit, dataEditor.getWorkpiece().getPhysicalStructure());
            if (dragParents.isEmpty()) {
                Helper.setErrorMessage(Helper.getTranslation("dataEditor.noParentsError",
                    dragNode.getLabel()));
            } else {
                PhysicalDivision parentUnit = dragParents.get(dragParents.size() - 1);
                if (parentUnit.getChildren().contains(dragUnit)) {
                    preservePhysical();
                } else {
                    Helper.setErrorMessage(Helper.getTranslation("dataEditor.childNotContainedError",
                        dragUnit.getType()));
                }
            }
        } else {
            Helper.setErrorMessage(Helper.getTranslation("dataEditor.forbiddenChildElement",
                dragNode.getLabel(), dropNode.getLabel()));
        }
        show();
    }

    private void preserveLogicalAndPhysical() throws UnknownTreeNodeDataException {
        if (!this.logicalTree.getChildren().isEmpty()) {
            order = 1;
            for (PhysicalDivision physicalDivision : dataEditor.getWorkpiece().getPhysicalStructure().getChildren()) {
                physicalDivision.getLogicalDivisions().clear();
            }
            dataEditor.getWorkpiece().getPhysicalStructure().getChildren().clear();
            preserveLogicalAndPhysicalRecursive(this.logicalTree.getChildren().get(logicalTree.getChildCount() - 1));
        }
    }

    private LogicalDivision preserveLogicalAndPhysicalRecursive(TreeNode treeNode) throws UnknownTreeNodeDataException {
        StructureTreeNode structureTreeNode = (StructureTreeNode) treeNode.getData();
        if (Objects.isNull(structureTreeNode) || !(structureTreeNode.getDataObject() instanceof LogicalDivision)) {
            return null;
        }
        LogicalDivision structure = (LogicalDivision) structureTreeNode.getDataObject();
        structure.setOrder(order);
        structure.getViews().clear();
        structure.getChildren().clear();
        for (TreeNode child : treeNode.getChildren()) {
            if (!(child.getData() instanceof StructureTreeNode)) {
                throw new UnknownTreeNodeDataException(child.getData().getClass().getCanonicalName());
            }
            if (((StructureTreeNode) child.getData()).getDataObject() instanceof LogicalDivision) {
                LogicalDivision possibleChildStructure = preserveLogicalAndPhysicalRecursive(child);
                if (Objects.nonNull(possibleChildStructure)) {
                    structure.getChildren().add(possibleChildStructure);
                }
            } else if (((StructureTreeNode) child.getData()).getDataObject() instanceof View) {
                View view = (View) ((StructureTreeNode) child.getData()).getDataObject();
                structure.getViews().add(view);
                if (!dataEditor.getWorkpiece().getAllPhysicalDivisions().contains(view.getPhysicalDivision())) {
                    view.getPhysicalDivision().setOrder(order);
                    dataEditor.getWorkpiece().getPhysicalStructure().getChildren().add(view.getPhysicalDivision());
                    order++;
                }
                if (!view.getPhysicalDivision().getLogicalDivisions().contains(structure)) {
                    view.getPhysicalDivision().getLogicalDivisions().add(structure);
                }
            }
        }
        return structure;
    }

    /**
     * Check and return whether the metadata of a process should be displayed in separate logical and physical
     * structure trees or in one unified structure tree.
     *
     * @return
     *          whether metadata structure should be displayed in separate structure trees or not
     */
    public boolean isSeparateMedia() {
        Process process = dataEditor.getProcess();
        if (Objects.nonNull(process)) {
            Template template = process.getTemplate();
            if ( Objects.nonNull(template) ) {
                return template.getWorkflow().isSeparateStructure();
            }
        }
        return false;
    }

    private void expandNode(TreeNode node) {
        if (Objects.nonNull(node)) {
            node.setExpanded(true);
            expandNode(node.getParent());
        }
    }

    private HashMap<LogicalDivision, Boolean> getLogicalTreeNodeExpansionStates(DefaultTreeNode tree) {
        if (Objects.nonNull(tree) && tree.getChildCount() == 1) {
            TreeNode treeRoot = tree.getChildren().get(0);
            LogicalDivision structuralElement = getTreeNodeStructuralElement(treeRoot);
            if (Objects.nonNull(structuralElement)) {
                return getLogicalTreeNodeExpansionStatesRecursively(treeRoot, new HashMap<>());
            }
        }
        return new HashMap<>();
    }

    private HashMap<LogicalDivision, Boolean> getLogicalTreeNodeExpansionStatesRecursively(TreeNode treeNode,
            HashMap<LogicalDivision, Boolean> expansionStates) {
        if (Objects.nonNull(treeNode)) {
            LogicalDivision structureData = getTreeNodeStructuralElement(treeNode);
            if (Objects.nonNull(structureData)) {
                expansionStates.put(structureData, treeNode.isExpanded());
                for (TreeNode childNode : treeNode.getChildren()) {
                    expansionStates.putAll(getLogicalTreeNodeExpansionStatesRecursively(childNode, expansionStates));
                }
            }
        }
        return expansionStates;
    }

    private HashMap<PhysicalDivision, Boolean> getPhysicalTreeNodeExpansionStates(DefaultTreeNode tree) {
        if (Objects.nonNull(tree) && tree.getChildCount() == 1) {
            TreeNode treeRoot = tree.getChildren().get(0);
            PhysicalDivision physicalDivision = getTreeNodePhysicalDivision(treeRoot);
            if (Objects.nonNull(physicalDivision)) {
                return getPhysicalTreeNodeExpansionStatesRecursively(treeRoot, new HashMap<>());
            }
        }
        return new HashMap<>();
    }

    private HashMap<PhysicalDivision, Boolean> getPhysicalTreeNodeExpansionStatesRecursively(TreeNode treeNode,
            HashMap<PhysicalDivision, Boolean> expansionStates) {
        if (Objects.nonNull(treeNode)) {
            PhysicalDivision physicalDivision = getTreeNodePhysicalDivision(treeNode);
            if (Objects.nonNull(physicalDivision)) {
                expansionStates.put(physicalDivision, treeNode.isExpanded());
                for (TreeNode childNode : treeNode.getChildren()) {
                    expansionStates.putAll(getPhysicalTreeNodeExpansionStatesRecursively(childNode, expansionStates));
                }
            }
        }
        return expansionStates;
    }

    private void updateLogicalNodeExpansionStates(DefaultTreeNode tree, HashMap<LogicalDivision, Boolean> expansionStates) {
        if (Objects.nonNull(tree) && Objects.nonNull(expansionStates) && !expansionStates.isEmpty()) {
            updateNodeExpansionStatesRecursively(tree, expansionStates);
        }
    }

    private void updateNodeExpansionStatesRecursively(TreeNode treeNode, HashMap<LogicalDivision, Boolean> expansionStates) {
        LogicalDivision element = getTreeNodeStructuralElement(treeNode);
        if (Objects.nonNull(element) && expansionStates.containsKey(element)) {
            treeNode.setExpanded(expansionStates.get(element));
        }
        for (TreeNode childNode : treeNode.getChildren()) {
            updateNodeExpansionStatesRecursively(childNode, expansionStates);
        }
    }

    private void updatePhysicalNodeExpansionStates(DefaultTreeNode tree, HashMap<PhysicalDivision, Boolean> expansionStates) {
        if (Objects.nonNull(tree) && Objects.nonNull(expansionStates) && !expansionStates.isEmpty()) {
            updatePhysicalNodeExpansionStatesRecursively(tree, expansionStates);
        }
    }

    private void updatePhysicalNodeExpansionStatesRecursively(TreeNode treeNode, HashMap<PhysicalDivision, Boolean> expansionStates) {
        PhysicalDivision physicalDivision = getTreeNodePhysicalDivision(treeNode);
        if (Objects.nonNull(physicalDivision) && expansionStates.containsKey(physicalDivision)) {
            treeNode.setExpanded(expansionStates.get(physicalDivision));
        }
        for (TreeNode childNode : treeNode.getChildren()) {
            updatePhysicalNodeExpansionStatesRecursively(childNode, expansionStates);
        }
    }

    private boolean logicalNodeStateUnknown(HashMap<LogicalDivision, Boolean> expansionStates, TreeNode treeNode) {
        LogicalDivision element = getTreeNodeStructuralElement(treeNode);
        return !Objects.nonNull(expansionStates) || (Objects.nonNull(element) && !expansionStates.containsKey(element));
    }

    private boolean physicalNodeStateUnknown(HashMap<PhysicalDivision, Boolean> expanionStates, TreeNode treeNode) {
        PhysicalDivision physicalDivision = getTreeNodePhysicalDivision(treeNode);
        return Objects.isNull(expanionStates) || (Objects.nonNull(physicalDivision) && !expanionStates.containsKey(physicalDivision));
    }

    private LogicalDivision getTreeNodeStructuralElement(TreeNode treeNode) {
        if (treeNode.getData() instanceof StructureTreeNode) {
            StructureTreeNode structureTreeNode = (StructureTreeNode) treeNode.getData();
            if (structureTreeNode.getDataObject() instanceof LogicalDivision) {
                return (LogicalDivision) structureTreeNode.getDataObject();
            }
        }
        return null;
    }

    private PhysicalDivision getTreeNodePhysicalDivision(TreeNode treeNode) {
        if (treeNode.getData() instanceof StructureTreeNode) {
            StructureTreeNode structureTreeNode = (StructureTreeNode) treeNode.getData();
            if (structureTreeNode.getDataObject() instanceof PhysicalDivision) {
                return (PhysicalDivision) structureTreeNode.getDataObject();
            }
        }
        return null;
    }

    /**
     * Get List of PhysicalDivisions assigned to multiple LogicalDivisions.
     *
     * @return value of severalAssignments
     */
    List<PhysicalDivision> getSeveralAssignments() {
        return severalAssignments;
    }

    /**
     * Get activeTabs.
     *
     * @return value of activeTabs
     */
    public String getActiveTabs() {
        return activeTabs;
    }

    /**
     * Set activeTabs.
     *
     * @param activeTabs as java.lang.String
     */
    public void setActiveTabs(String activeTabs) {
        this.activeTabs = activeTabs;
    }

    /**
     * Get the index of this StructureTreeNode's PhysicalDivision out of all
     * PhysicalDivisions which are assigned to more than one LogicalDivision.
     *
     * @param treeNode
     *            object to find the index for
     * @return index of the StructureTreeNode's PhysicalDivision if present in
     *         the List of several assignments, or -1 if not present in the
     *         list.
     */
    public int getMultipleAssignmentsIndex(StructureTreeNode treeNode) {
        if (treeNode.getDataObject() instanceof View
                && Objects.nonNull(((View) treeNode.getDataObject()).getPhysicalDivision())) {
            return severalAssignments.indexOf(((View) treeNode.getDataObject()).getPhysicalDivision());
        }
        return -1;
    }

    /**
     * Check if the selected Node's PhysicalDivision is assigned to several LogicalDivisions.
     *
     * @return {@code true} when the PhysicalDivision is assigned to more than one logical element
     */
    public boolean isAssignedSeveralTimes() {
        if (Objects.nonNull(selectedLogicalNode) && selectedLogicalNode.getData() instanceof  StructureTreeNode) {
            StructureTreeNode structureTreeNode = (StructureTreeNode) selectedLogicalNode.getData();
            if (structureTreeNode.getDataObject() instanceof View) {
                View view = (View) structureTreeNode.getDataObject();
                return view.getPhysicalDivision().getLogicalDivisions().size() > 1;
            }
        }
        return false;
    }

    /**
     * Check if the selected Node's PhysicalDivision can be assigned to the next logical element in addition to the current assignment.
     * @return {@code true} if the PhysicalDivision can be assigned to the next LogicalDivision
     */
    public boolean isAssignableSeveralTimes() {
        if (Objects.nonNull(selectedLogicalNode) && selectedLogicalNode.getData() instanceof  StructureTreeNode) {
            StructureTreeNode structureTreeNode = (StructureTreeNode) selectedLogicalNode.getData();
            if (structureTreeNode.getDataObject() instanceof View) {
                List<TreeNode> logicalNodeSiblings = selectedLogicalNode.getParent().getParent().getChildren();
                int logicalNodeIndex = logicalNodeSiblings.indexOf(selectedLogicalNode.getParent());
                List<TreeNode> viewSiblings = selectedLogicalNode.getParent().getChildren();
                // check for selected node's positions and siblings after selected node's parent
                if (viewSiblings.indexOf(selectedLogicalNode) == viewSiblings.size() - 1
                        && logicalNodeSiblings.size() > logicalNodeIndex + 1) {
                    TreeNode nextSibling = logicalNodeSiblings.get(logicalNodeIndex + 1);
                    if (nextSibling.getData() instanceof StructureTreeNode) {
                        StructureTreeNode structureTreeNodeSibling = (StructureTreeNode) nextSibling.getData();
                        return structureTreeNodeSibling.getDataObject() instanceof LogicalDivision;
                    }
                }
            }
        }

        return false;
    }

    /**
     * Assign selected Node's PhysicalDivision to the next LogicalDivision.
     */
    public void assign() {
        if (isAssignableSeveralTimes()) {
            View view = (View) ((StructureTreeNode) selectedLogicalNode.getData()).getDataObject();
            View viewToAssign = new View();
            viewToAssign.setPhysicalDivision(view.getPhysicalDivision());
            List<TreeNode> logicalNodeSiblings = selectedLogicalNode.getParent().getParent().getChildren();
            int logicalNodeIndex = logicalNodeSiblings.indexOf(selectedLogicalNode.getParent());
            TreeNode nextSibling = logicalNodeSiblings.get(logicalNodeIndex + 1);
            StructureTreeNode structureTreeNodeSibling = (StructureTreeNode) nextSibling.getData();
            LogicalDivision logicalDivision = (LogicalDivision) structureTreeNodeSibling.getDataObject();
            dataEditor.assignView(logicalDivision, viewToAssign, 0);
            severalAssignments.add(viewToAssign.getPhysicalDivision());
            show();
            dataEditor.getSelectedMedia().clear();
            dataEditor.getGalleryPanel().updateStripes();
        }
    }

    /**
     * Unassign the selected Node's PhysicalDivision from the LogicalDivision parent at the selected position.
     * This does not remove it from other LogicalDivisions.
     */
    public void unassign() {
        if (isAssignedSeveralTimes()) {
            StructureTreeNode structureTreeNode = (StructureTreeNode) selectedLogicalNode.getData();
            View view = (View) structureTreeNode.getDataObject();
            if (selectedLogicalNode.getParent().getData() instanceof StructureTreeNode) {
                StructureTreeNode structureTreeNodeParent = (StructureTreeNode) selectedLogicalNode.getParent().getData();
                if (structureTreeNodeParent.getDataObject() instanceof LogicalDivision) {
                    LogicalDivision logicalDivision =
                            (LogicalDivision) structureTreeNodeParent.getDataObject();
                    dataEditor.unassignView(logicalDivision, view, false);
                    if (view.getPhysicalDivision().getLogicalDivisions().size() <= 1) {
                        severalAssignments.remove(view.getPhysicalDivision());
                    }
                    show();
                    dataEditor.getGalleryPanel().updateStripes();
                }
            }
        }
    }

    /**
     * Get title metadata.
     * @return value of titleMetadata
     */
    public String getTitleMetadata() {
        return titleMetadata;
    }

    /**
     * Set title metadata.
     * @param titleMetadata as java.lang.String
     */
    public void setTitleMetadata(String titleMetadata) {
        this.titleMetadata = titleMetadata;
    }

    /**
     * Get list of metadata keys that are used for displaying title information from the Kitodo configuration file.
     * @return list of title metadata keys
     */
    public List<SelectItem> getTitleMetadataItems() {
        return DataEditorService.getTitleKeys()
                .stream()
                .map(key -> new SelectItem(key,dataEditor.getRulesetManagement().getTranslationForKey(
                        key,dataEditor.getPriorityList()).orElse(key)))
                .collect(Collectors.toList());
    }

}<|MERGE_RESOLUTION|>--- conflicted
+++ resolved
@@ -1074,10 +1074,6 @@
                 show();
                 expandNode(event.getDropNode());
                 dataEditor.getGalleryPanel().updateStripes();
-<<<<<<< HEAD
-                dataEditor.getGalleryPanel().updateMedia();
-=======
->>>>>>> 6e157af3
                 dataEditor.getPaginationPanel().show();
                 return;
             } else {
