--- conflicted
+++ resolved
@@ -30,11 +30,8 @@
 import java.io.File;
 import java.io.IOException;
 
-<<<<<<< HEAD
 import org.apache.commons.configuration.ConfigurationException;
-=======
 import org.apache.commons.io.FilenameUtils;
->>>>>>> 263a6ba6
 import org.apache.log4j.Logger;
 import org.hibernate.Hibernate;
 
@@ -224,7 +221,7 @@
 		String rules = ConfigMain.getParameter("copyData.onExport");
 		if (rules != null && !rules.equals("- keine Konfiguration gefunden -")) {
 			try {
-				new DataCopier(rules).process(new CopierData(newfile, myProzess));
+				new DataCopier(rules).process(new CopierData(gdzfile, myProzess));
 			} catch (ConfigurationException e) {
 				// TODO: When merging with issue #166, add this:
 				// if (exportDmsTask != null) {
