--- conflicted
+++ resolved
@@ -62,9 +62,6 @@
 	ConfigProjects cp;
 	private boolean exportWithImages = true;
 	private boolean exportFulltext = true;
-<<<<<<< HEAD
-	private ExportDmsTask exportDmsTask;
-=======
 
 	/**
 	 * The field exportDmsTask holds an optional task instance whose progress
@@ -72,7 +69,6 @@
 	 * task manager screen if it’s available.
 	 */
 	private ExportDmsTask exportDmsTask = null;
->>>>>>> 04b2ffd0
 
 	public final static String DIRECTORY_SUFFIX = "_tif";
 
