package de.sub.goobi.metadaten;

/**
 * This file is part of the Goobi Application - a Workflow tool for the support of mass digitization.
 * 
 * Visit the websites for more information. 
 *     		- http://www.goobi.org
 *     		- http://launchpad.net/goobi-production
 * 		    - http://gdz.sub.uni-goettingen.de
 * 			- http://www.intranda.com
 * 			- http://digiverso.com 
 * 
 * This program is free software; you can redistribute it and/or modify it under the terms of the GNU General Public License as published by the Free
 * Software Foundation; either version 2 of the License, or (at your option) any later version.
 * 
 * This program is distributed in the hope that it will be useful, but WITHOUT ANY WARRANTY; without even the implied warranty of MERCHANTABILITY or
 * FITNESS FOR A PARTICULAR PURPOSE. See the GNU General Public License for more details.
 * 
 * You should have received a copy of the GNU General Public License along with this program; if not, write to the Free Software Foundation, Inc., 59
 * Temple Place, Suite 330, Boston, MA 02111-1307 USA
 * 
 * Linking this library statically or dynamically with other modules is making a combined work based on this library. Thus, the terms and conditions
 * of the GNU General Public License cover the whole combination. As a special exception, the copyright holders of this library give you permission to
 * link this library with independent modules to produce an executable, regardless of the license terms of these independent modules, and to copy and
 * distribute the resulting executable under terms of your choice, provided that you also meet, for each linked independent module, the terms and
 * conditions of the license of that module. An independent module is a module which is not derived from or based on this library. If you modify this
 * library, you may extend this exception to your version of the library, but you are not obliged to do so. If you do not wish to do so, delete this
 * exception statement from your version.
 */

import java.io.File;
import java.io.FilenameFilter;
import java.io.IOException;
import java.util.ArrayList;
import java.util.Arrays;
import java.util.Collections;
import java.util.Comparator;
import java.util.HashMap;
import java.util.Iterator;
import java.util.LinkedList;
import java.util.List;
import java.util.StringTokenizer;
import java.util.concurrent.locks.ReentrantLock;

import javax.faces.context.FacesContext;
import javax.faces.model.SelectItem;
import javax.servlet.http.HttpSession;

import org.apache.commons.httpclient.HttpClient;
import org.apache.commons.httpclient.HttpException;
import org.apache.commons.httpclient.HttpStatus;
import org.apache.commons.httpclient.methods.GetMethod;
import org.apache.log4j.Logger;
import org.goobi.api.display.Modes;
import org.goobi.api.display.enums.BindState;
import org.goobi.api.display.helper.ConfigDispayRules;
import org.goobi.production.enums.PluginType;
import org.goobi.production.plugin.PluginLoader;
import org.goobi.production.plugin.interfaces.IOpacPlugin;

import ugh.dl.DigitalDocument;
import ugh.dl.DocStruct;
import ugh.dl.DocStructType;
import ugh.dl.Fileformat;
import ugh.dl.Metadata;
import ugh.dl.MetadataType;
import ugh.dl.Person;
import ugh.dl.Prefs;
import ugh.dl.Reference;
import ugh.exceptions.DocStructHasNoTypeException;
import ugh.exceptions.IncompletePersonObjectException;
import ugh.exceptions.MetadataTypeNotAllowedException;
import ugh.exceptions.PreferencesException;
import ugh.exceptions.ReadException;
import ugh.exceptions.TypeNotAllowedAsChildException;
import ugh.exceptions.TypeNotAllowedForParentException;
import ugh.exceptions.WriteException;
import de.sub.goobi.beans.Prozess;
import de.sub.goobi.persistence.ProzessDAO;
import de.sub.goobi.config.ConfigMain;
import de.sub.goobi.helper.FileUtils;
import de.sub.goobi.helper.Helper;
import de.sub.goobi.helper.HelperComparator;
import de.sub.goobi.helper.Transliteration;
import de.sub.goobi.helper.TreeNode;
import de.sub.goobi.helper.VariableReplacer;
import de.sub.goobi.helper.XmlArtikelZaehlen;
import de.sub.goobi.helper.XmlArtikelZaehlen.CountType;
import de.sub.goobi.helper.exceptions.DAOException;
import de.sub.goobi.helper.exceptions.InvalidImagesException;
import de.sub.goobi.helper.exceptions.SwapException;
import de.unigoettingen.sub.search.opac.ConfigOpac;
import de.unigoettingen.sub.search.opac.ConfigOpacCatalogue;

/**
 * Die Klasse Schritt ist ein Bean für einen einzelnen Schritt mit dessen Eigenschaften und erlaubt die Bearbeitung der Schrittdetails
 * 
 * @author Steffen Hankiewicz
 * @version 1.00 - 17.01.2005
 */
public class Metadaten {
	private static final Logger myLogger = Logger.getLogger(Metadaten.class);
	MetadatenImagesHelper imagehelper;
	MetadatenHelper metahelper;
	private boolean treeReloaden = false;
	String ocrResult = "";
	private Fileformat gdzfile;
	private DocStruct myDocStruct;
	private DocStruct tempStrukturelement;
	private List<MetadatumImpl> myMetadaten = new LinkedList<MetadatumImpl>();
	private List<MetaPerson> myPersonen = new LinkedList<MetaPerson>();
	private MetadatumImpl curMetadatum;
	private MetaPerson curPerson;
	private DigitalDocument mydocument;
	private Prozess myProzess;
	private Prefs myPrefs;
	// private String myProzesseID;
	private String myBenutzerID;
	private String tempTyp;
	private String tempWert;
	private String tempPersonVorname;
	private String tempPersonNachname;
	private String tempPersonRolle;
	// private String myProzessTitel;
	private String currentTifFolder;
	private List<String> allTifFolders;
	/* Variablen für die Zuweisung der Seiten zu Strukturelementen */
	private String alleSeitenAuswahl_ersteSeite;
	private String alleSeitenAuswahl_letzteSeite;
	private String[] alleSeitenAuswahl;
	private String[] structSeitenAuswahl;
	private SelectItem alleSeiten[];
	private MetadatumImpl alleSeitenNeu[];
	private ArrayList<MetadatumImpl> tempMetadatumList = new ArrayList<MetadatumImpl>();
	private MetadatumImpl selectedMetadatum;
    private String currentRepresentativePage = "";
	
	private String paginierungWert;
	private int paginierungAbSeiteOderMarkierung;
	private String paginierungArt;
	private int paginierungSeitenProImage = 1; // 1=normale Paginierung, 2=zwei
	// Spalten auf einem Image,
	// 3=nur jede zweite Seite hat
	// Seitennummer
    private boolean fictitious = false;

	private SelectItem structSeiten[];
	private MetadatumImpl structSeitenNeu[];
	private DocStruct logicalTopstruct;

	private boolean modusHinzufuegen = false;
	private boolean modusHinzufuegenPerson = false;
	private String modusAnsicht = "Metadaten";
	private TreeNodeStruct3 tree3;
	private String myBild;

	private int myBildNummer = 0;
	private int myBildLetztes = 0;
	private int myBildCounter = 0;
	private int myBildGroesse = 30;
	private int myImageRotation = 0; // entspricht myBildRotation

	private boolean bildAnzeigen = true;
	private boolean bildZuStrukturelement = false;
	private String bildNummerGeheZu = "";
	private String addDocStructType1;
	private String addDocStructType2;
	private String zurueck = "Main";
	private MetadatenSperrung sperrung = new MetadatenSperrung();
	private boolean nurLesenModus;
	private String neuesElementWohin = "1";
	private boolean modusStrukturelementVerschieben = false;
	private String additionalOpacPpns;
	private String opacSuchfeld = "12";
	private String opacKatalog;

	private String ajaxSeiteStart = "";
	private String ajaxSeiteEnde = "";
	private String pagesStart = "";
	private String pagesEnd = "";
	private HashMap<String, Boolean> treeProperties;
	private ReentrantLock xmlReadingLock = new ReentrantLock();
    private FileManipulation fileManipulation = null;

	/**
	 * Konstruktor ================================================================
	 */
	public Metadaten() {
		this.treeProperties = new HashMap<String, Boolean>();
		this.treeProperties.put("showtreelevel", Boolean.valueOf(false));
		this.treeProperties.put("showtitle", Boolean.valueOf(false));
		this.treeProperties.put("fullexpanded", Boolean.valueOf(true));
		this.treeProperties.put("showfirstpagenumber", Boolean.valueOf(false));
		this.treeProperties.put("showpagesasajax", Boolean.valueOf(true));
	}

	/**
	 * die Anzeige der Details ändern (z.B. nur die Metadaten anzeigen, oder nur die Paginierungssequenzen)
	 * 
	 * @return Navigationsanweisung "null" als String (also gleiche Seite reloaden)
	 */
	public String AnsichtAendern() {
		this.modusAnsicht = Helper.getRequestParameter("Ansicht");
		if (!SperrungAktualisieren()) {
			return "SperrungAbgelaufen";
		}
		return "";
	}

	public String Hinzufuegen() {
		this.modusHinzufuegen = true;
		Modes.setBindState(BindState.create);
		getMetadatum().setValue("");
		if (!SperrungAktualisieren()) {
			return "SperrungAbgelaufen";
		}
		return "";
	}

	public String HinzufuegenPerson() {
		this.modusHinzufuegenPerson = true;
		this.tempPersonNachname = "";
		this.tempPersonVorname = "";
		if (!SperrungAktualisieren()) {
			return "SperrungAbgelaufen";
		}
		return "";
	}

	public String Abbrechen() {
		this.modusHinzufuegen = false;
		this.modusHinzufuegenPerson = false;
		Modes.setBindState(BindState.edit);
		getMetadatum().setValue("");
		if (!SperrungAktualisieren()) {
			return "SperrungAbgelaufen";
		}
		return "";
	}

	public String Reload() {
		if (!SperrungAktualisieren()) {
			return "SperrungAbgelaufen";
		} else {
            calculateMetadataAndImages();
            cleanupMetadata();
            // ignoring result of store operation
            storeMetadata();
			return "";
		}
	}

	public String Kopieren() {
		Metadata md;
		try {
			md = new Metadata(this.curMetadatum.getMd().getType());

			md.setValue(this.curMetadatum.getMd().getValue());
			this.myDocStruct.addMetadata(md);
		} catch (MetadataTypeNotAllowedException e) {
			myLogger.error("Fehler beim Kopieren von Metadaten (MetadataTypeNotAllowedException): " + e.getMessage());
		}
		MetadatenalsBeanSpeichern(this.myDocStruct);
		if (!SperrungAktualisieren()) {
			return "SperrungAbgelaufen";
		}
		return "";
	}

	public String KopierenPerson() {
		Person per;
		try {
			per = new Person(this.myPrefs.getMetadataTypeByName(this.curPerson.getP().getRole()));
			per.setFirstname(this.curPerson.getP().getFirstname());
			per.setLastname(this.curPerson.getP().getLastname());
			per.setRole(this.curPerson.getP().getRole());

			this.myDocStruct.addPerson(per);
		} catch (IncompletePersonObjectException e) {
			myLogger.error("Fehler beim Kopieren von Personen (IncompletePersonObjectException): " + e.getMessage());
		} catch (MetadataTypeNotAllowedException e) {
			myLogger.error("Fehler beim Kopieren von Personen (MetadataTypeNotAllowedException): " + e.getMessage());
		}
		MetadatenalsBeanSpeichern(this.myDocStruct);
		if (!SperrungAktualisieren()) {
			return "SperrungAbgelaufen";
		}
		return "";
	}

	public String ChangeCurrentDocstructType() {

		if (this.myDocStruct != null && this.tempWert != null) {
			try {
				DocStruct rueckgabe = this.metahelper.ChangeCurrentDocstructType(this.myDocStruct, this.tempWert);
				MetadatenalsBeanSpeichern(rueckgabe);
				MetadatenalsTree3Einlesen1();
			} catch (DocStructHasNoTypeException e) {
				Helper.setFehlerMeldung("Error while changing DocStructTypes (DocStructHasNoTypeException): ", e.getMessage());
				myLogger.error("Error while changing DocStructTypes (DocStructHasNoTypeException): " + e.getMessage());
			} catch (MetadataTypeNotAllowedException e) {
				Helper.setFehlerMeldung("Error while changing DocStructTypes (MetadataTypeNotAllowedException): ", e.getMessage());
				myLogger.error("Error while changing DocStructTypes (MetadataTypeNotAllowedException): " + e.getMessage());
			} catch (TypeNotAllowedAsChildException e) {
				Helper.setFehlerMeldung("Error while changing DocStructTypes (TypeNotAllowedAsChildException): ", e.getMessage());
				myLogger.error("Error while changing DocStructTypes (TypeNotAllowedAsChildException): " + e.getMessage());
			} catch (TypeNotAllowedForParentException e) {
				Helper.setFehlerMeldung("Error while changing DocStructTypes (TypeNotAllowedForParentException): ", e.getMessage());
				myLogger.error("Error while changing DocStructTypes (TypeNotAllowedForParentException): " + e.getMessage());
			}
		}
		return "Metadaten3links";
	}

	public String Speichern() {
		try {
			Metadata md = new Metadata(this.myPrefs.getMetadataTypeByName(this.tempTyp));
			md.setValue(this.selectedMetadatum.getValue());

			this.myDocStruct.addMetadata(md);
		} catch (MetadataTypeNotAllowedException e) {
			myLogger.error("Error while adding metadata (MetadataTypeNotAllowedException): " + e.getMessage());
		}

		/*
		 * wenn TitleDocMain, dann gleich Sortiertitel mit gleichem Inhalt anlegen
		 */
		if (this.tempTyp.equals("TitleDocMain") && this.myPrefs.getMetadataTypeByName("TitleDocMainShort") != null) {
			try {
				Metadata md2 = new Metadata(this.myPrefs.getMetadataTypeByName("TitleDocMainShort"));
				md2.setValue(this.selectedMetadatum.getValue());
				this.myDocStruct.addMetadata(md2);
			} catch (MetadataTypeNotAllowedException e) {
				myLogger.error("Error while adding title (MetadataTypeNotAllowedException): " + e.getMessage());
			}
		}

		this.modusHinzufuegen = false;
		Modes.setBindState(BindState.edit);
		this.selectedMetadatum.setValue("");
		this.tempWert = "";
		MetadatenalsBeanSpeichern(this.myDocStruct);
		if (!SperrungAktualisieren()) {
			return "SperrungAbgelaufen";
		}
		return "";
	}

	public String loadRightFrame() {
		this.modusHinzufuegen = false;
		this.modusHinzufuegenPerson = false;
		Modes.setBindState(BindState.edit);
		return "Metadaten2rechts";
	}

	public String SpeichernPerson() {
		try {
			Person per = new Person(this.myPrefs.getMetadataTypeByName(this.tempPersonRolle));
			per.setFirstname(this.tempPersonVorname);
			per.setLastname(this.tempPersonNachname);
			per.setRole(this.tempPersonRolle);

	

			this.myDocStruct.addPerson(per);
		} catch (IncompletePersonObjectException e) {
			Helper.setFehlerMeldung("Incomplete data for person", "");

			return "";
		} catch (MetadataTypeNotAllowedException e) {
			Helper.setFehlerMeldung("Person is for this structure not allowed", "");
			return "";
		}
		this.modusHinzufuegenPerson = false;
		MetadatenalsBeanSpeichern(this.myDocStruct);
		if (!SperrungAktualisieren()) {
			return "SperrungAbgelaufen";
		}
		return "";
	}

	public String Loeschen() {
		this.myDocStruct.removeMetadata(this.curMetadatum.getMd());
		MetadatenalsBeanSpeichern(this.myDocStruct);
		if (!SperrungAktualisieren()) {
			return "SperrungAbgelaufen";
		}
		return "";
	}

	public String LoeschenPerson() {
		this.myDocStruct.removePerson(this.curPerson.getP());
		MetadatenalsBeanSpeichern(this.myDocStruct);
		if (!SperrungAktualisieren()) {
			return "SperrungAbgelaufen";
		}
		return "";
	}

	/**
	 * die noch erlaubten Rollen zurückgeben ================================================================
	 */
	public ArrayList<SelectItem> getAddableRollen() {
		return this.metahelper.getAddablePersonRoles(this.myDocStruct, "");
	}

	public int getSizeOfRoles() {
		try {
			return getAddableRollen().size();
		} catch (NullPointerException e) {
			return 0;
		}
	}

	public void setSizeOfRoles(int i) {
		// do nothing, needed for jsp only
	}

	public int getSizeOfMetadata() {
		try {
			return getAddableMetadataTypes().size();
		} catch (NullPointerException e) {
			return 0;
		}
	}

	public void setSizeOfMetadata(int i) {
		// do nothing, needed for jsp only
	}

	/**
	 * die noch erlaubten Metadaten zurückgeben ================================================================
	 */
	public ArrayList<SelectItem> getAddableMetadataTypes() {
		ArrayList<SelectItem> myList = new ArrayList<SelectItem>();
		/*
		 * -------------------------------- zuerst mal alle addierbaren Metadatentypen ermitteln --------------------------------
		 */
		List<MetadataType> types = this.myDocStruct.getAddableMetadataTypes();
		if (types == null) {
			return myList;
		}

		/*
		 * --------------------- alle Metadatentypen, die keine Person sind, oder mit einem Unterstrich anfangen rausnehmen -------------------
		 */
		for (MetadataType mdt : new ArrayList<MetadataType>(types)) {
			if (mdt.getIsPerson()) {
				types.remove(mdt);
			}
		}

		/*
		 * -------------------------------- die Metadatentypen sortieren --------------------------------
		 */
		HelperComparator c = new HelperComparator();
		c.setSortierart("MetadatenTypen");
		Collections.sort(types, c);

		int counter = types.size();

		for (MetadataType mdt : types) {
			myList.add(new SelectItem(mdt.getName(), this.metahelper.getMetadatatypeLanguage(mdt)));
			try {
				Metadata md = new Metadata(mdt);
				MetadatumImpl mdum = new MetadatumImpl(md, counter, this.myPrefs, this.myProzess);
				counter++;
				this.tempMetadatumList.add(mdum);

			} catch (MetadataTypeNotAllowedException e) {
				myLogger.error("Fehler beim sortieren der Metadaten: " + e.getMessage());
			}
		}
		return myList;
	}

	public ArrayList<MetadatumImpl> getTempMetadatumList() {
		return this.tempMetadatumList;
	}

	public void setTempMetadatumList(ArrayList<MetadatumImpl> tempMetadatumList) {
		this.tempMetadatumList = tempMetadatumList;
	}

	/**
	 * die MetadatenTypen zurückgeben ================================================================
	 */
	public SelectItem[] getMetadatenTypen() {
		/*
		 * -------------------------------- zuerst mal die addierbaren Metadatentypen ermitteln --------------------------------
		 */
		List<MetadataType> types = this.myDocStruct.getAddableMetadataTypes();

		if (types == null) {
			return new SelectItem[0];
		}

		/*
		 * -------------------------------- die Metadatentypen sortieren --------------------------------
		 */
		HelperComparator c = new HelperComparator();
		c.setSortierart("MetadatenTypen");
		Collections.sort(types, c);

		/*
		 * -------------------------------- nun ein Array mit der richtigen Größe anlegen --------------------------------
		 */
		int zaehler = types.size();
		SelectItem myTypen[] = new SelectItem[zaehler];

		/*
		 * -------------------------------- und anschliessend alle Elemente in das Array packen --------------------------------
		 */
		zaehler = 0;
		for (MetadataType mdt : types) {

			myTypen[zaehler] = new SelectItem(mdt.getName(), this.metahelper.getMetadatatypeLanguage(mdt));
			zaehler++;

		}

		/*
		 * -------------------------------- alle Typen, die einen Unterstrich haben nochmal rausschmeissen --------------------------------
		 */
		SelectItem myTypenOhneUnterstrich[] = new SelectItem[zaehler];
		for (int i = 0; i < zaehler; i++) {
			myTypenOhneUnterstrich[i] = myTypen[i];
		}
		return myTypenOhneUnterstrich;
	}

	/*
	 * ##################################################### ##################################################### ## ## Metadaten lesen und schreiben
	 * ## ##################################################### ####################################################
	 */

	/**
	 * Metadaten Einlesen
	 * 
	 */

	public String XMLlesen() {
		String result = "";
		if (xmlReadingLock.tryLock()) {
			try {
				result = readXmlAndBuildTree();
			} catch (RuntimeException rte) {
				throw rte;
			} finally {
				xmlReadingLock.unlock();
			}
		} else {
			Helper.setFehlerMeldung("metadatenEditorThreadLock");
		}

		return result;
	}

	private String readXmlAndBuildTree() {

	

		/*
		 * re-reading the config for display rules
		 */
		ConfigDispayRules.getInstance().refresh();

		Modes.setBindState(BindState.edit);
		try {
			Integer id = new Integer(Helper.getRequestParameter("ProzesseID"));
			this.myProzess = new ProzessDAO().get(id);
		} catch (NumberFormatException e1) {
			Helper.setFehlerMeldung("error while loading process data" + e1.getMessage());
			return Helper.getRequestParameter("zurueck");
		} catch (DAOException e1) {
			Helper.setFehlerMeldung("error while loading process data" + e1.getMessage());
			return Helper.getRequestParameter("zurueck");
		}
		this.myBenutzerID = Helper.getRequestParameter("BenutzerID");
		this.alleSeitenAuswahl_ersteSeite = "";
		this.alleSeitenAuswahl_letzteSeite = "";
		this.zurueck = Helper.getRequestParameter("zurueck");
		this.nurLesenModus = Helper.getRequestParameter("nurLesen").equals("true") ? true : false;
		this.neuesElementWohin = "1";
		this.tree3 = null;
<<<<<<< HEAD
		try {
			XMLlesenStart();
		} catch (SwapException e) {
			Helper.setFehlerMeldung(e);
			return Helper.getRequestParameter("zurueck");
		} catch (ReadException e) {
			Helper.setFehlerMeldung(e.getMessage());
			return Helper.getRequestParameter("zurueck");
		} catch (PreferencesException e) {
			Helper.setFehlerMeldung("error while loading metadata" + e.getMessage());
			return Helper.getRequestParameter("zurueck");
		} catch (WriteException e) {
			Helper.setFehlerMeldung("error while loading metadata" + e.getMessage());
			return Helper.getRequestParameter("zurueck");
		} catch (IOException e) {
			Helper.setFehlerMeldung("error while loading metadata" + e.getMessage());
			return Helper.getRequestParameter("zurueck");
		} catch (InterruptedException e) {
			Helper.setFehlerMeldung("error while loading metadata" + e.getMessage());
			return Helper.getRequestParameter("zurueck");
		} catch (DAOException e) {
			Helper.setFehlerMeldung("error while loading metadata" + e.getMessage());
			return Helper.getRequestParameter("zurueck");
		}

		TreeExpand();
		this.sperrung.setLocked(this.myProzess.getId().intValue(), this.myBenutzerID);
		return "Metadaten";
	}

	/**
	 * Metadaten Einlesen
	 * 
	 * @throws ReadException
	 * @throws InterruptedException
	 * @throws IOException
	 * @throws PreferencesException ============================================================ == ==
	 * @throws DAOException
	 * @throws SwapException
	 * @throws WriteException
	 */

	public String XMLlesenStart() throws ReadException, IOException, InterruptedException, PreferencesException, SwapException, DAOException,
			WriteException {
	    currentRepresentativePage = "";
		this.myPrefs = this.myProzess.getRegelsatz().getPreferences();
		this.modusAnsicht = "Metadaten";
		this.modusHinzufuegen = false;
		this.modusHinzufuegenPerson = false;
		this.modusStrukturelementVerschieben = false;
		// TODO: Make file pattern configurable
		this.myBild = null;
		this.myBildNummer = 1;
		this.myImageRotation = 0;
		this.currentTifFolder = null;
		readAllTifFolders();

		/*
		 * -------------------------------- Dokument einlesen --------------------------------
		 */
		this.gdzfile = this.myProzess.readMetadataFile();
		this.mydocument = this.gdzfile.getDigitalDocument();
		this.mydocument.addAllContentFiles();
		this.metahelper = new MetadatenHelper(this.myPrefs, this.mydocument);
		this.imagehelper = new MetadatenImagesHelper(this.myPrefs, this.mydocument);

		/*
		 * -------------------------------- Das Hauptelement ermitteln --------------------------------
		 */

		// TODO: think something up, how to handle a not matching ruleset
		// causing logicalDocstruct to be null
		this.logicalTopstruct = this.mydocument.getLogicalDocStruct();

		// this exception needs some serious feedback because data is corrupted
		if (this.logicalTopstruct == null) {
			throw new ReadException(Helper.getTranslation("metaDataError"));
		}

		BildErmitteln(0);
		retrieveAllImages();
		if (this.mydocument.getPhysicalDocStruct() == null || this.mydocument.getPhysicalDocStruct().getAllChildren() == null
				|| this.mydocument.getPhysicalDocStruct().getAllChildren().size() == 0) {
			try {
				createPagination();
			} catch (TypeNotAllowedForParentException e) {

			}
		}
		
        if (this.mydocument.getPhysicalDocStruct().getAllMetadata() != null && this.mydocument.getPhysicalDocStruct().getAllMetadata().size() > 0) {
            for (Metadata md : this.mydocument.getPhysicalDocStruct().getAllMetadata()) {
                if (md.getType().getName().equals("_representative")) {
                    try {
                    Integer value = new Integer(md.getValue());
                    currentRepresentativePage = String.valueOf(value-1);
                    } catch (Exception e) {
                        
                    }
                }
            }
        }
		
		createDefaultValues(this.logicalTopstruct);
		MetadatenalsBeanSpeichern(this.logicalTopstruct);
		MetadatenalsTree3Einlesen1();

		if (!this.nurLesenModus) {
			// inserted to make Paginierung the starting view
			this.modusAnsicht = "Paginierung";
		}
		return "Metadaten";
	}

	private void createDefaultValues(DocStruct element) {
		if (ConfigMain.getBooleanParameter("MetsEditorEnableDefaultInitialisation", true)) {
			MetadatenalsBeanSpeichern(element);
			if (element.getAllChildren() != null && element.getAllChildren().size() > 0) {
				for (DocStruct ds : element.getAllChildren()) {
					createDefaultValues(ds);
				}
			}
		}
	}



	private void calculateMetadataAndImages() {

		/*
		 * für den Prozess nochmal die Metadaten durchlaufen und die Daten speichern
		 */
		XmlArtikelZaehlen zaehlen = new XmlArtikelZaehlen();

		this.myProzess.setSortHelperDocstructs(zaehlen.getNumberOfUghElements(this.logicalTopstruct, CountType.DOCSTRUCT));
		this.myProzess.setSortHelperMetadata(zaehlen.getNumberOfUghElements(this.logicalTopstruct, CountType.METADATA));
		try {
			this.myProzess.setSortHelperImages(FileUtils.getNumberOfFiles(new File(this.myProzess.getImagesOrigDirectory(true))));
			new ProzessDAO().save(this.myProzess);
		} catch (DAOException e) {
			Helper.setFehlerMeldung("fehlerNichtSpeicherbar", e);
			myLogger.error(e);
		} catch (Exception e) {
			Helper.setFehlerMeldung("error while counting current images", e);
			myLogger.error(e);
		}
	}
	
    private void cleanupMetadata() {
		/*
		 * --------------------- vor dem Speichern alle ungenutzen Docstructs rauswerfen -------------------
		 */
		this.metahelper.deleteAllUnusedElements(this.mydocument.getLogicalDocStruct());
		
        if (currentRepresentativePage != null && currentRepresentativePage.length() > 0) {
            boolean match = false;
            if (this.mydocument.getPhysicalDocStruct() != null && this.mydocument.getPhysicalDocStruct().getAllMetadata() != null
                    && this.mydocument.getPhysicalDocStruct().getAllMetadata().size() > 0) {
                for (Metadata md : this.mydocument.getPhysicalDocStruct().getAllMetadata()) {
                    if (md.getType().getName().equals("_representative")) {
                        Integer value = new Integer(currentRepresentativePage);
                        md.setValue(String.valueOf(value +1));
                        match = true;
                    }
                }
            }
            if (!match) {
                MetadataType mdt = myPrefs.getMetadataTypeByName("_representative");
                try {
                    Metadata md = new Metadata(mdt);
                    Integer value = new Integer(currentRepresentativePage);
                    md.setValue(String.valueOf(value +1));
                    this.mydocument.getPhysicalDocStruct().addMetadata(md);
                } catch (MetadataTypeNotAllowedException e) {

                }

            }
        }
    }
	

	private boolean storeMetadata() {
		boolean result = true;
		try {
			this.myProzess.writeMetadataFile(this.gdzfile);
		} catch (Exception e) {
			Helper.setFehlerMeldung("fehlerNichtSpeicherbar", e);
			myLogger.error(e);
			result = false;

		}
		return result;
	}
		
		
	/**
	 * Metadaten Schreiben
	 * 
	 * @throws InterruptedException
	 * @throws IOException
	 *             ============================================================ == ==
	 * @throws DAOException
	 * @throws SwapException
	 * @throws WriteException
	 * @throws PreferencesException
	 */
	public String XMLschreiben() {

		calculateMetadataAndImages();

		cleanupMetadata();

		if (!storeMetadata()) {
			return "Metadaten";
		}

		SperrungAufheben();
		return this.zurueck;
	}

    public boolean isCheckForRepresentative() {
        MetadataType mdt = myPrefs.getMetadataTypeByName("_representative");
        if (mdt != null) {
            return true;
        }
        return false;
    }
	
	/**
	 * vom aktuellen Strukturelement alle Metadaten einlesen
	 * 
	 * @param inStrukturelement ============================================================== ==
	 */

	private void MetadatenalsBeanSpeichern(DocStruct inStrukturelement) {
		this.myDocStruct = inStrukturelement;
		LinkedList<MetadatumImpl> lsMeta = new LinkedList<MetadatumImpl>();
		LinkedList<MetaPerson> lsPers = new LinkedList<MetaPerson>();

		/*
		 * -------------------------------- alle Metadaten und die DefaultDisplay-Werte anzeigen --------------------------------
		 */
		List<? extends Metadata> myTempMetadata = this.metahelper.getMetadataInclDefaultDisplay(inStrukturelement,
				(String) Helper.getManagedBeanValue("#{LoginForm.myBenutzer.metadatenSprache}"), false, this.myProzess);
		if (myTempMetadata != null) {
			for (Metadata metadata : myTempMetadata) {
				MetadatumImpl meta = new MetadatumImpl(metadata, 0, this.myPrefs, this.myProzess);
				meta.getSelectedItem();
				lsMeta.add(meta);
			}
		}

	
		/*
		 * -------------------------------- alle Personen und die DefaultDisplay-Werte ermitteln --------------------------------
		 */
		myTempMetadata = this.metahelper.getMetadataInclDefaultDisplay(inStrukturelement,
				(String) Helper.getManagedBeanValue("#{LoginForm.myBenutzer.metadatenSprache}"), true, this.myProzess);
		if (myTempMetadata != null) {
			for (Metadata metadata : myTempMetadata) {
				lsPers.add(new MetaPerson((Person) metadata, 0, this.myPrefs, inStrukturelement));
			}
		}

		this.myMetadaten = lsMeta;
		this.myPersonen = lsPers;

		/*
		 * -------------------------------- die zugehörigen Seiten ermitteln --------------------------------
		 */
		StructSeitenErmitteln(this.myDocStruct);
	}

	/*
	 * ##################################################### ##################################################### ## ## Treeview ##
	 * ##################################################### ####################################################
	 */

	@SuppressWarnings("rawtypes")
	private String MetadatenalsTree3Einlesen1() {
		HashMap map;
		TreeNodeStruct3 knoten;
		List<DocStruct> status = new ArrayList<DocStruct>();

		/*
		 * -------------------------------- den Ausklapp-Zustand aller Knoten erfassen --------------------------------
		 */
		if (this.tree3 != null) {
			for (Iterator iter = this.tree3.getChildrenAsList().iterator(); iter.hasNext();) {
				map = (HashMap) iter.next();
				knoten = (TreeNodeStruct3) map.get("node");
				if (knoten.isExpanded()) {
					status.add(knoten.getStruct());
				}
			}
		}

		if (this.logicalTopstruct == null) {
			return "Metadaten3links";
		}
		/*
		 * -------------------------------- Die Struktur als Tree3 aufbereiten --------------------------------
		 */
		String label = this.logicalTopstruct.getType().getNameByLanguage(
				(String) Helper.getManagedBeanValue("#{LoginForm.myBenutzer.metadatenSprache}"));
		if (label == null) {
			label = this.logicalTopstruct.getType().getName();
		}

		this.tree3 = new TreeNodeStruct3(label, this.logicalTopstruct);
		MetadatenalsTree3Einlesen2(this.logicalTopstruct, this.tree3);

		/*
		 * -------------------------------- den Ausklappzustand nach dem neu-Einlesen wieder herstellen --------------------------------
		 */
		for (Iterator iter = this.tree3.getChildrenAsListAlle().iterator(); iter.hasNext();) {
			map = (HashMap) iter.next();
			knoten = (TreeNodeStruct3) map.get("node");
			// Ausklappstatus wiederherstellen
			if (status.contains(knoten.getStruct())) {
				knoten.setExpanded(true);
			}
			// Selection wiederherstellen
			if (this.myDocStruct == knoten.getStruct()) {
				knoten.setSelected(true);
			}
		}

		if (!SperrungAktualisieren()) {
			return "SperrungAbgelaufen";
		}
		return "Metadaten3links";
	}

	/**
	 * Metadaten in Tree3 ausgeben
	 * 
	 * @param inStrukturelement ============================================================== ==
	 */
	private void MetadatenalsTree3Einlesen2(DocStruct inStrukturelement, TreeNodeStruct3 OberKnoten) {
		OberKnoten.setMainTitle(MetadatenErmitteln(inStrukturelement, "TitleDocMain"));
		OberKnoten.setZblNummer(MetadatenErmitteln(inStrukturelement, "ZBLIdentifier"));
		OberKnoten.setZblSeiten(MetadatenErmitteln(inStrukturelement, "ZBLPageNumber"));
		OberKnoten.setPpnDigital(MetadatenErmitteln(inStrukturelement, "IdentifierDigital"));
		OberKnoten.setFirstImage(this.metahelper.getImageNumber(inStrukturelement, MetadatenHelper.PAGENUMBER_FIRST));
		OberKnoten.setLastImage(this.metahelper.getImageNumber(inStrukturelement, MetadatenHelper.PAGENUMBER_LAST));
		// wenn es ein Heft ist, die Issue-Number mit anzeigen
		if (inStrukturelement.getType().getName().equals("PeriodicalIssue")) {
			OberKnoten.setDescription(OberKnoten.getDescription() + " " + MetadatenErmitteln(inStrukturelement, "CurrentNo"));
		}

		// wenn es ein Periodical oder PeriodicalVolume ist, dann ausklappen
		if (inStrukturelement.getType().getName().equals("Periodical") || inStrukturelement.getType().getName().equals("PeriodicalVolume")) {
			OberKnoten.setExpanded(true);
		}

		/*
		 * -------------------------------- vom aktuellen Strukturelement alle Kinder in den Tree packen --------------------------------
		 */
		List<DocStruct> meineListe = inStrukturelement.getAllChildren();
		if (meineListe != null) {
			/* es gibt Kinder-Strukturelemente */
			for (DocStruct kind : meineListe) {
				String label = kind.getType().getNameByLanguage((String) Helper.getManagedBeanValue("#{LoginForm.myBenutzer.metadatenSprache}"));
				if (label == null) {
					label = kind.getType().getName();
				}
				TreeNodeStruct3 tns = new TreeNodeStruct3(label, kind);
				OberKnoten.addChild(tns);
				MetadatenalsTree3Einlesen2(kind, tns);
			}
		}
	}

	/**
	 * Metadaten gezielt zurückgeben
	 * 
	 * @param inStrukturelement ============================================================== ==
	 */
	private String MetadatenErmitteln(DocStruct inStrukturelement, String inTyp) {
		String rueckgabe = "";
		List<Metadata> allMDs = inStrukturelement.getAllMetadata();
		if (allMDs != null) {
			for (Metadata md : allMDs) {
				if (md.getType().getName().equals(inTyp)) {
					rueckgabe += (md.getValue() == null ? "" : md.getValue()) + " ";
				}
			}
		}
		return rueckgabe.trim();
	}



	@SuppressWarnings("rawtypes")
	public void setMyStrukturelement(DocStruct inStruct) {
		this.modusHinzufuegen = false;
		this.modusHinzufuegenPerson = false;
		Modes.setBindState(BindState.edit);
		MetadatenalsBeanSpeichern(inStruct);

		/*
		 * -------------------------------- die Selektion kenntlich machen --------------------------------
		 */
		for (Iterator iter = this.tree3.getChildrenAsListAlle().iterator(); iter.hasNext();) {

			HashMap map = (HashMap) iter.next();
			TreeNodeStruct3 knoten = (TreeNodeStruct3) map.get("node");
			// Selection wiederherstellen
			if (this.myDocStruct == knoten.getStruct()) {
				knoten.setSelected(true);
			} else {
				knoten.setSelected(false);
			}
		}

		SperrungAktualisieren();
	}

	/**
	 * Knoten nach oben schieben ================================================================
	 */
	public String KnotenUp() {
		try {
			this.metahelper.KnotenUp(this.myDocStruct);
		} catch (TypeNotAllowedAsChildException e) {
			myLogger.debug("Fehler beim Verschieben des Knotens: " + e.getMessage());
		}
		return MetadatenalsTree3Einlesen1();
	}

	/**
	 * Knoten nach unten schieben ================================================================
	 */
	public String KnotenDown() {
		try {
			this.metahelper.KnotenDown(this.myDocStruct);
		} catch (TypeNotAllowedAsChildException e) {
			myLogger.debug("Fehler beim Verschieben des Knotens: " + e.getMessage());
		}
		return MetadatenalsTree3Einlesen1();
	}

	/**
	 * Knoten zu einer anderen Stelle
	 * 
	 * @throws TypeNotAllowedAsChildException ============================================================ == ==
	 */
	public String KnotenVerschieben() throws TypeNotAllowedAsChildException {
		this.myDocStruct.getParent().removeChild(this.myDocStruct);
		this.tempStrukturelement.addChild(this.myDocStruct);
		MetadatenalsTree3Einlesen1();
		myLogger.debug(this.modusStrukturelementVerschieben);
		this.neuesElementWohin = "1";
		return "Metadaten3links";
	}

	/**
	 * Knoten nach oben schieben
	 * 
	 * @throws IOException ============================================================ == ==
	 */
	public String KnotenDelete() throws IOException {
		if (this.myDocStruct != null && this.myDocStruct.getParent() != null) {
			DocStruct tempParent = this.myDocStruct.getParent();
			this.myDocStruct.getParent().removeChild(this.myDocStruct);
			this.myDocStruct = tempParent;
		}
		// den Tree neu einlesen
		return MetadatenalsTree3Einlesen1();
	}

	/**
	 * Knoten hinzufügen
	 * 
	 * @throws TypeNotAllowedForParentException
	 * @throws IOException
	 * @throws TypeNotAllowedForParentException
	 * @throws TypeNotAllowedAsChildException
	 * @throws TypeNotAllowedAsChildException ============================================================ == ==
	 */
	public String KnotenAdd() throws TypeNotAllowedForParentException, TypeNotAllowedAsChildException {
		
		/*
		 * -------------------------------- prüfen, wohin das Strukturelement gepackt werden soll, anschliessend entscheiden, welches Strukturelement
		 * gewählt wird und abschliessend richtig einfügen --------------------------------
		 */

		DocStruct ds = null;
		/*
		 * -------------------------------- vor das aktuelle Element --------------------------------
		 */
		if (this.neuesElementWohin.equals("1")) {
			if (this.addDocStructType1 == null || this.addDocStructType1.equals("")) {
				return "Metadaten3links";
			}
			DocStructType dst = this.myPrefs.getDocStrctTypeByName(this.addDocStructType1);
			ds = this.mydocument.createDocStruct(dst);
			if (this.myDocStruct == null) {
				return "Metadaten3links";
			}
			DocStruct parent = this.myDocStruct.getParent();
			if (parent == null) {
				myLogger.debug("das gewählte Element kann den Vater nicht ermitteln");
				return "Metadaten3links";
			}
			List<DocStruct> alleDS = new ArrayList<DocStruct>();

			/* alle Elemente des Parents durchlaufen */
			for (Iterator<DocStruct> iter = parent.getAllChildren().iterator(); iter.hasNext();) {
				DocStruct tempDS = iter.next();

				/* wenn das aktuelle Element das gesuchte ist */
				if (tempDS == this.myDocStruct) {
					alleDS.add(ds);
				}
				alleDS.add(tempDS);
			}

			/* anschliessend alle Childs entfernen */
			for (Iterator<DocStruct> iter = alleDS.iterator(); iter.hasNext();) {
				parent.removeChild(iter.next());
			}

			/* anschliessend die neue Childliste anlegen */
			for (Iterator<DocStruct> iter = alleDS.iterator(); iter.hasNext();) {
				parent.addChild(iter.next());
			}
		}

		/*
		 * -------------------------------- hinter das aktuelle Element --------------------------------
		 */
		if (this.neuesElementWohin.equals("2")) {
			DocStructType dst = this.myPrefs.getDocStrctTypeByName(this.addDocStructType1);
			ds = this.mydocument.createDocStruct(dst);
			DocStruct parent = this.myDocStruct.getParent();
			if (parent == null) {
				myLogger.debug("das gewählte Element kann den Vater nicht ermitteln");
				return "Metadaten3links";
			}
			List<DocStruct> alleDS = new ArrayList<DocStruct>();

			/* alle Elemente des Parents durchlaufen */
			for (Iterator<DocStruct> iter = parent.getAllChildren().iterator(); iter.hasNext();) {
				DocStruct tempDS = iter.next();
				alleDS.add(tempDS);
				/* wenn das aktuelle Element das gesuchte ist */
				if (tempDS == this.myDocStruct) {
					alleDS.add(ds);
				}
			}

			/* anschliessend alle Childs entfernen */
			for (Iterator<DocStruct> iter = alleDS.iterator(); iter.hasNext();) {
				parent.removeChild(iter.next());
			}

			/* anschliessend die neue Childliste anlegen */
			for (Iterator<DocStruct> iter = alleDS.iterator(); iter.hasNext();) {
				parent.addChild(iter.next());
			}
		}

		/*
		 * -------------------------------- als erstes Child --------------------------------
		 */
		if (this.neuesElementWohin.equals("3")) {
			DocStructType dst = this.myPrefs.getDocStrctTypeByName(this.addDocStructType2);
			ds = this.mydocument.createDocStruct(dst);
			DocStruct parent = this.myDocStruct;
			if (parent == null) {
				myLogger.debug("das gewählte Element kann den Vater nicht ermitteln");
				return "Metadaten3links";
			}
			List<DocStruct> alleDS = new ArrayList<DocStruct>();
			alleDS.add(ds);

			if (parent.getAllChildren() != null && parent.getAllChildren().size() != 0) {
				alleDS.addAll(parent.getAllChildren());
				parent.getAllChildren().retainAll(new ArrayList<DocStruct>());
			}

			/* anschliessend die neue Childliste anlegen */
			for (Iterator<DocStruct> iter = alleDS.iterator(); iter.hasNext();) {
				parent.addChild(iter.next());
			}
		}

		/*
		 * -------------------------------- als letztes Child --------------------------------
		 */
		if (this.neuesElementWohin.equals("4")) {
			DocStructType dst = this.myPrefs.getDocStrctTypeByName(this.addDocStructType2);
			ds = this.mydocument.createDocStruct(dst);
			this.myDocStruct.addChild(ds);
		}

		if (!this.pagesStart.equals("") && !this.pagesEnd.equals("")) {
			DocStruct temp = this.myDocStruct;
			this.myDocStruct = ds;
			this.ajaxSeiteStart = this.pagesStart;
			this.ajaxSeiteEnde = this.pagesEnd;
			AjaxSeitenStartUndEndeSetzen();
			this.myDocStruct = temp;
		}

		return MetadatenalsTree3Einlesen1();
	}

	/**
	 * mögliche Docstructs als Kind zurückgeben ================================================================
	 */
	public SelectItem[] getAddableDocStructTypenAlsKind() {
		return this.metahelper.getAddableDocStructTypen(this.myDocStruct, false);
	}

	/**
	 * mögliche Docstructs als Nachbar zurückgeben ================================================================
	 */
	public SelectItem[] getAddableDocStructTypenAlsNachbar() {
		return this.metahelper.getAddableDocStructTypen(this.myDocStruct, true);
	}

	/*
	 * ##################################################### ##################################################### ## ## Strukturdaten: Seiten ##
	 * ##################################################### ####################################################
	 */

	/**
	 * Markus baut eine Seitenstruktur aus den vorhandenen Images ================================================================
	 * 
	 * @throws DAOException
	 * @throws SwapException
	 */
	public String createPagination() throws TypeNotAllowedForParentException, IOException, InterruptedException, SwapException, DAOException {
		this.imagehelper.createPagination(this.myProzess, this.currentTifFolder);
		retrieveAllImages();

		// added new
		DocStruct log = this.mydocument.getLogicalDocStruct();
		if (log.getType().isAnchor()) {
			if (log.getAllChildren() != null && log.getAllChildren().size() > 0) {
				log = log.getAllChildren().get(0);
			} else {
				return "";
			}
		}

		if (log.getAllChildren() != null) {
			for (Iterator<DocStruct> iter = log.getAllChildren().iterator(); iter.hasNext();) {
				DocStruct child = iter.next();
				List<Reference> childRefs = child.getAllReferences("to");
				for (Reference toAdd : childRefs) {
					boolean match = false;
					for (Reference ref : log.getAllReferences("to")) {
						if (ref.getTarget().equals(toAdd.getTarget())) {
							match = true;
							break;
						}
					}
					if (!match) {
						log.getAllReferences("to").add(toAdd);
					}

				}
			}
		}
		return "";
	}

	/**
	 * alle Seiten ermitteln ================================================================
	 */
    public void retrieveAllImages() {
		DigitalDocument mydocument = null;
		try {
			mydocument = this.gdzfile.getDigitalDocument();
		} catch (PreferencesException e) {
			Helper.setMeldung(null, "Can not get DigitalDocument: ", e.getMessage());
		}

		List<DocStruct> meineListe = mydocument.getPhysicalDocStruct().getAllChildren();
		if (meineListe == null) {
			this.alleSeiten = null;
			return;
		}
		int zaehler = meineListe.size();
		this.alleSeiten = new SelectItem[zaehler];
		this.alleSeitenNeu = new MetadatumImpl[zaehler];
		zaehler = 0;
		MetadataType mdt = this.myPrefs.getMetadataTypeByName("logicalPageNumber");
		if (meineListe != null && meineListe.size() > 0) {
			for (DocStruct mySeitenDocStruct : meineListe) {
				List<? extends Metadata> mySeitenDocStructMetadaten = mySeitenDocStruct.getAllMetadataByType(mdt);
				for (Metadata meineSeite : mySeitenDocStructMetadaten) {
					this.alleSeitenNeu[zaehler] = new MetadatumImpl(meineSeite, zaehler, this.myPrefs, this.myProzess);
					this.alleSeiten[zaehler] = new SelectItem(String.valueOf(zaehler),
							MetadatenErmitteln(meineSeite.getDocStruct(), "physPageNumber").trim() + ": " + meineSeite.getValue());
				}
				zaehler++;
			}
		}
	}

	/**
	 * alle Seiten des aktuellen Strukturelements ermitteln ================================================================
	 */
	private void StructSeitenErmitteln(DocStruct inStrukturelement) {
		if (inStrukturelement == null) {
			return;
		}
		List<Reference> listReferenzen = inStrukturelement.getAllReferences("to");
		int zaehler = 0;
		int imageNr = 0;
		if (listReferenzen != null) {
			/*
			 * -------------------------------- Referenzen sortieren --------------------------------
			 */
			Collections.sort(listReferenzen, new Comparator<Reference>() {
				@Override
				public int compare(final Reference o1, final Reference o2) {
					final Reference r1 = o1;
					final Reference r2 = o2;
					Integer page1 = 0;
					Integer page2 = 0;

					MetadataType mdt = Metadaten.this.myPrefs.getMetadataTypeByName("physPageNumber");
					List<? extends Metadata> listMetadaten = r1.getTarget().getAllMetadataByType(mdt);
					if (listMetadaten != null && listMetadaten.size() > 0) {
						Metadata meineSeite = listMetadaten.get(0);
						page1 = Integer.parseInt(meineSeite.getValue());
					}
					listMetadaten = r2.getTarget().getAllMetadataByType(mdt);
					if (listMetadaten != null && listMetadaten.size() > 0) {
						Metadata meineSeite = listMetadaten.get(0);
						page2 = Integer.parseInt(meineSeite.getValue());
					}
					return page1.compareTo(page2);
				}
			});

			/* die Größe der Arrays festlegen */
			this.structSeiten = new SelectItem[listReferenzen.size()];
			this.structSeitenNeu = new MetadatumImpl[listReferenzen.size()];

			/* alle Referenzen durchlaufen und deren Metadaten ermitteln */
			for (Reference ref : listReferenzen) {
				DocStruct target = ref.getTarget();
				StructSeitenErmitteln2(target, zaehler);
				if (imageNr == 0) {
					imageNr = StructSeitenErmitteln3(target);
				}
				zaehler++;
			}

		}

		/*
		 * Wenn eine Verkn�pfung zwischen Strukturelement und Bildern sein soll, das richtige Bild anzeigen
		 */
		if (this.bildZuStrukturelement) {
			BildErmitteln(imageNr - this.myBildNummer);
		}
	}

	/**
	 * alle Seiten des aktuellen Strukturelements ermitteln 2 ================================================================
	 */
	private void StructSeitenErmitteln2(DocStruct inStrukturelement, int inZaehler) {
		MetadataType mdt = this.myPrefs.getMetadataTypeByName("logicalPageNumber");
		List<? extends Metadata> listMetadaten = inStrukturelement.getAllMetadataByType(mdt);
		if (listMetadaten == null || listMetadaten.size() == 0) {
			return;
		}
		for (Metadata meineSeite : listMetadaten) {
			this.structSeitenNeu[inZaehler] = new MetadatumImpl(meineSeite, inZaehler, this.myPrefs, this.myProzess);
			this.structSeiten[inZaehler] = new SelectItem(String.valueOf(inZaehler), MetadatenErmitteln(meineSeite.getDocStruct(), "physPageNumber")
					.trim() + ": " + meineSeite.getValue());
		}
	}

	/**
	 * noch für Testzweck zum direkten öffnen der richtigen Startseite 3 ================================================================
	 */
	private int StructSeitenErmitteln3(DocStruct inStrukturelement) {
		MetadataType mdt = this.myPrefs.getMetadataTypeByName("physPageNumber");
		List<? extends Metadata> listMetadaten = inStrukturelement.getAllMetadataByType(mdt);
		if (listMetadaten == null || listMetadaten.size() == 0) {
			return 0;
		}
		int rueckgabe = 0;
		for (Metadata meineSeite : listMetadaten) {
			rueckgabe = Integer.parseInt(meineSeite.getValue());
		}
		return rueckgabe;
	}

	/**
	 * die Paginierung ändern
	 */

	public String Paginierung() {

		int[] pageSelection = new int[alleSeitenAuswahl.length];
		for (int i = 0; i < alleSeitenAuswahl.length; i++) {
			pageSelection[i] = Integer.parseInt(alleSeitenAuswahl[i]);
		}

		Paginator.Mode mode;
		switch (paginierungSeitenProImage) {
		case 2:
			mode = Paginator.Mode.COLUMNS;
			break;
		case 3:
			mode = Paginator.Mode.FOLIATION;
			break;
		case 4:
			mode = Paginator.Mode.RECTOVERSO;
			break;
		case 5:
			mode = Paginator.Mode.RECTOVERSO_FOLIATION;
			break;
		default:
			mode = Paginator.Mode.PAGES;
		}

		Paginator.Type type;
		switch (Integer.parseInt(paginierungArt)) {
		case 1:
			type = Paginator.Type.ARABIC;
			break;
		case 2:
			type = Paginator.Type.ROMAN;
			break;
		case 6:
			type = Paginator.Type.FREETEXT;
			break;
		default:
			type = Paginator.Type.UNCOUNTED;
			break;
		}

		Paginator.Scope scope;
		switch (paginierungAbSeiteOderMarkierung) {
		case 1:
			scope = Paginator.Scope.FROMFIRST;
			break;
		default:
			scope = Paginator.Scope.SELECTED;
			break;

		}

		try {
			Paginator p = new Paginator().setPageSelection(pageSelection).setPagesToPaginate(alleSeitenNeu).setPaginationScope(scope)
					.setPaginationType(type).setPaginationMode(mode).setFictitious(fictitious).setPaginationStartValue(paginierungWert);
			p.run();
		} catch (IllegalArgumentException iae) {
			Helper.setFehlerMeldung("fehlerBeimEinlesen", iae.getMessage());
		}

		/*
		 * -------------------------------- zum Schluss nochmal alle Seiten neu einlesen --------------------------------
		 */
		alleSeitenAuswahl = null;
		retrieveAllImages();
		if (!SperrungAktualisieren()) {
			return "SperrungAbgelaufen";
		}

		return null;
	}
	
	
//	public String Paginierung() {
//		Pagination p = new Pagination(this.alleSeitenAuswahl, this.alleSeitenNeu, this.paginierungAbSeiteOderMarkierung, this.paginierungArt,
//				this.paginierungSeitenProImage, this.paginierungWert);
//		String result = p.doPagination();
//		/*
//		 * zum Schluss nochmal alle Seiten neu einlesen
//		 */
//		this.alleSeitenAuswahl = null;
//		retrieveAllImages();
//		if (!SperrungAktualisieren()) {
//			return "SperrungAbgelaufen";
//		}
//		return result;
//	}

	/**
	 * alle Knoten des Baums expanden oder collapsen ================================================================
	 */
	public String TreeExpand() {
		this.tree3.expandNodes(this.treeProperties.get("fullexpanded"));
		return "Metadaten3links";
	}

	/*
	 * ##################################################### ##################################################### ## ## Bilder-Anzeige ##
	 * ##################################################### ####################################################
	 */

	public String BildBlaetternVor() {
		BildErmitteln(1);
		return "";
	}

	public String BildBlaetternZurueck() {
		BildErmitteln(-1);
		return "";
	}

	public String BildBlaettern() {
		String parameter = Helper.getRequestParameter("Anzahl");
		if (parameter.equals("")) {
			parameter = "0";
		}
		int tempint = Integer.parseInt(parameter);
		BildErmitteln(tempint);
		return "";
	}

	public void rotateLeft() {
		if (this.myImageRotation < 90) {
			this.myImageRotation = 360;
		}
		this.myImageRotation = (this.myImageRotation - 90) % 360;
		BildErmitteln(0);
	}

	public void rotateRight() {
		this.myImageRotation = (this.myImageRotation + 90) % 360;
		BildErmitteln(0);
	}

	public String BildGeheZu() {
		int eingabe;
		try {
			eingabe = Integer.parseInt(this.bildNummerGeheZu);
		} catch (Exception e) {
			eingabe = this.myBildNummer;
		}

		BildErmitteln(eingabe - this.myBildNummer);
		return "";
	}

	public String BildZoomPlus() {
		this.myBildGroesse += 10;
		BildErmitteln(0);
		return "";
	}

	public String BildZoomMinus() {
		if (this.myBildGroesse > 10) {
			this.myBildGroesse -= 10;
		}
		BildErmitteln(0);
		return "";
	}

	public String getBild() {
		BildPruefen();
		/* Session ermitteln */
		FacesContext context = FacesContext.getCurrentInstance();
		HttpSession session = (HttpSession) context.getExternalContext().getSession(false);
		return ConfigMain.getTempImagesPath() + session.getId() + "_" + this.myBildCounter + ".png";
	}

    public List<String> getAllTifFolders() {
		return this.allTifFolders;
	}

	public void readAllTifFolders() throws IOException, InterruptedException, SwapException, DAOException {
		this.allTifFolders = new ArrayList<String>();
		File dir = new File(this.myProzess.getImagesDirectory());

		/* nur die _tif-Ordner anzeigen, die mit orig_ anfangen */
		// TODO: Remove this, we have several implementions of this, use an
		// existing one.
		FilenameFilter filterVerz = new FilenameFilter() {
			@Override
			public boolean accept(File indir, String name) {
				return (new File(indir + File.separator + name).isDirectory());
			}
		};

		String[] verzeichnisse = dir.list(filterVerz);
		for (int i = 0; i < verzeichnisse.length; i++) {
			this.allTifFolders.add(verzeichnisse[i]);
		}

		if (ConfigMain.getParameter("MetsEditorDefaultSuffix", null) != null) {
			String suffix = ConfigMain.getParameter("MetsEditorDefaultSuffix");
			for (String directory : this.allTifFolders) {
				if (directory.endsWith(suffix)) {
					this.currentTifFolder = directory;
					break;
				}
			}
		}

		if (!this.allTifFolders.contains(this.currentTifFolder)) {
			this.currentTifFolder = new File(this.myProzess.getImagesTifDirectory(true)).getName();
		}
	}

	 public void BildErmitteln(int welches) {
	        /*
	         * wenn die Bilder nicht angezeigt werden, brauchen wir auch das Bild nicht neu umrechnen
	         */
	        myLogger.trace("start BildErmitteln 1");
	        if (!this.bildAnzeigen) {
	            myLogger.trace("end BildErmitteln 1");
	            return;
	        }
	        myLogger.trace("ocr BildErmitteln");
	        this.ocrResult = "";

	        List<String> dataList = new ArrayList<String>();
	        myLogger.trace("dataList");
	        //      try {
	        dataList = this.imagehelper.getImageFiles(mydocument.getPhysicalDocStruct());
	        myLogger.trace("dataList 2");
	        //      } catch (InvalidImagesException e) {
	        //          myLogger.trace("dataList error");
	        //          myLogger.error("Images could not be read", e);
	        //          Helper.setFehlerMeldung("images could not be read", e);
	        //      }
	        if (dataList == null || dataList.isEmpty()) {
	            try {
	                createPagination();
	                dataList = this.imagehelper.getImageFiles(mydocument.getPhysicalDocStruct());
	            } catch (TypeNotAllowedForParentException e) {
	                myLogger.error(e);
	            } catch (SwapException e) {
	                myLogger.error(e);
	            } catch (DAOException e) {
	                myLogger.error(e);
	            } catch (IOException e) {
	                myLogger.error(e);
	            } catch (InterruptedException e) {
	                myLogger.error(e);
	            }
	        }
	        if (dataList != null && dataList.size() > 0) {
	            myLogger.trace("dataList not null");
	            this.myBildLetztes = dataList.size();
	            myLogger.trace("myBildLetztes");
	            for (int i = 0; i < dataList.size(); i++) {
	                myLogger.trace("file: " + i);
	                if (this.myBild == null) {
	                    this.myBild = dataList.get(0);
	                }
	                myLogger.trace("myBild: " + this.myBild);
	                String index = dataList.get(i).substring(0, dataList.get(i).lastIndexOf("."));
	                myLogger.trace("index: " + index);
	                String myPicture = this.myBild.substring(0, this.myBild.lastIndexOf("."));
	                myLogger.trace("myPicture: " + myPicture);
	                /* wenn das aktuelle Bild gefunden ist, das neue ermitteln */
	                if (index.equals(myPicture)) {
	                    myLogger.trace("index == myPicture");
	                    int pos = i + welches;
	                    myLogger.trace("pos: " + pos);
	                    /* aber keine Indexes ausserhalb des Array erlauben */
	                    if (pos < 0) {
	                        pos = 0;
	                    }
	                    if (pos > dataList.size() - 1) {
	                        pos = dataList.size() - 1;
	                    }
	                    if (this.currentTifFolder != null) {
	                        myLogger.trace("currentTifFolder: " + this.currentTifFolder);
	                        try {
	                            //                          dataList = this.imagehelper.getImageFiles(mydocument.getPhysicalDocStruct());
	                            dataList = this.imagehelper.getImageFiles(this.myProzess, this.currentTifFolder);
	                            if (dataList == null) {
	                                return;
	                            }
	                            //
	                        } catch (InvalidImagesException e1) {
	                            myLogger.trace("dataList error");
	                            myLogger.error("Images could not be read", e1);
	                            Helper.setFehlerMeldung("images could not be read", e1);
	                        }
	                    }
	                    //                  if (dataList == null) {
	                    //                      myLogger.trace("dataList: null");
	                    //                      return;
	                    //                  }
	                    /* das aktuelle tif erfassen */
	                    if (dataList.size() > pos) {
	                        this.myBild = dataList.get(pos);
	                    } else {
	                        this.myBild = dataList.get(dataList.size() - 1);
	                    }
	                    myLogger.trace("found myBild");
	                    /* die korrekte Seitenzahl anzeigen */
	                    this.myBildNummer = pos + 1;
	                    myLogger.trace("myBildNummer: " + this.myBildNummer);
	                    /* Pages-Verzeichnis ermitteln */
	                    String myPfad = ConfigMain.getTempImagesPathAsCompleteDirectory();
	                    myLogger.trace("myPfad: " + myPfad);
	                    /*
	                     * den Counter für die Bild-ID auf einen neuen Wert setzen, damit nichts gecacht wird
	                     */
	                    this.myBildCounter++;
	                    myLogger.trace("myBildCounter: " + this.myBildCounter);

	                    /* Session ermitteln */
	                    FacesContext context = FacesContext.getCurrentInstance();
	                    HttpSession session = (HttpSession) context.getExternalContext().getSession(false);
	                    String mySession = session.getId() + "_" + this.myBildCounter + ".png";
	                    myLogger.trace("facescontext");

	                    /* das neue Bild zuweisen */
	                    try {
	                        String tiffconverterpfad = this.myProzess.getImagesDirectory() + this.currentTifFolder + File.separator + this.myBild;
	                        myLogger.trace("tiffconverterpfad: " + tiffconverterpfad);
	                        if (!new File(tiffconverterpfad).exists()) {
	                            tiffconverterpfad = this.myProzess.getImagesTifDirectory(true) + this.myBild;
	                            Helper.setFehlerMeldung("formularOrdner:TifFolders", "", "image " + this.myBild + " does not exist in folder "
	                                    + this.currentTifFolder + ", using image from " + new File(this.myProzess.getImagesTifDirectory(true)).getName());
	                        }
	                        this.imagehelper.scaleFile(tiffconverterpfad, myPfad + mySession, this.myBildGroesse, this.myImageRotation);
	                        myLogger.trace("scaleFile");
	                    } catch (Exception e) {
	                        Helper.setFehlerMeldung("could not found image folder", e);
	                        myLogger.error(e);
	                    }
	                    break;
	                }
	            }
	        }
	        BildPruefen();
	    }

	private void BildPruefen() {
		/* wenn bisher noch kein Bild da ist, das erste nehmen */
		boolean exists = false;
		try {
			if (this.currentTifFolder != null && this.myBild != null) {
				exists = (new File(this.myProzess.getImagesDirectory() + this.currentTifFolder + File.separator + this.myBild)).exists();
			} 
		} catch (Exception e) {
			this.myBildNummer = -1;
			myLogger.error(e);
		}
		/* wenn das Bild nicht existiert, den Status ändern */
		if (!exists) {
			this.myBildNummer = -1;
		}
	}

	/*
	 * ##################################################### ##################################################### ## ## Sperrung der Metadaten
	 * aktualisieren oder prüfen ## ##################################################### ####################################################
	 */

	private boolean SperrungAktualisieren() {
		/*
		 * wenn die Sperrung noch aktiv ist und auch für den aktuellen Nutzer gilt, Sperrung aktualisieren
		 */
		if (MetadatenSperrung.isLocked(this.myProzess.getId().intValue())
				&& this.sperrung.getLockBenutzer(this.myProzess.getId().intValue()).equals(this.myBenutzerID)) {
			this.sperrung.setLocked(this.myProzess.getId().intValue(), this.myBenutzerID);
			return true;
		} else {
			return false;
		}
	}

	private void SperrungAufheben() {
		if (MetadatenSperrung.isLocked(this.myProzess.getId().intValue())
				&& this.sperrung.getLockBenutzer(this.myProzess.getId().intValue()).equals(this.myBenutzerID)) {
			this.sperrung.setFree(this.myProzess.getId().intValue());
		}
	}

	/*
	 * ##################################################### ##################################################### ## ## Navigationsanweisungen ##
	 * ##################################################### ####################################################
	 */

	/**
	 * zurück zur Startseite, Metadaten vorher freigeben
	 */
	public String goMain() {
		SperrungAufheben();
		return "newMain";
	}

	/**
	 * zurück gehen
	 */
	public String goZurueck() {
		SperrungAufheben();
		return this.zurueck;
	}

	/*
	 * ##################################################### ##################################################### ## ## Transliteration bestimmter
	 * Felder ## ##################################################### ####################################################
	 */

	public String Transliterieren() {
		Metadata md = this.curMetadatum.getMd();

		/*
		 * -------------------------------- wenn es ein russischer Titel ist, dessen Transliterierungen anzeigen --------------------------------
		 */
		if (md.getType().getName().equals("RUSMainTitle")) {
			Transliteration trans = new Transliteration();

			try {
				MetadataType mdt = this.myPrefs.getMetadataTypeByName("MainTitleTransliterated");
				Metadata mdDin = new Metadata(mdt);
				Metadata mdIso = new Metadata(mdt);
				mdDin.setValue(trans.transliterate_din(md.getValue()));
				mdIso.setValue(trans.transliterate_iso(md.getValue()));

				this.myDocStruct.addMetadata(mdDin);
				this.myDocStruct.addMetadata(mdIso);
			} catch (MetadataTypeNotAllowedException e) {
				myLogger.error("Fehler beim Hinzufügen der Transliterationen (MetadataTypeNotAllowedException): " + e.getMessage());
			}
		}
		MetadatenalsBeanSpeichern(this.myDocStruct);

		/* zum Schluss die Sperrung aktualisieren */
		if (!SperrungAktualisieren()) {
			return "SperrungAbgelaufen";
		}
		return "";
	}

	public String TransliterierenPerson() {
		Person md = this.curPerson.getP();

		/*
		 * -------------------------------- wenn es ein russischer Autor ist, dessen Transliterierungen anlegen --------------------------------
		 */
		if (md.getRole().equals("Author")) {
			Transliteration trans = new Transliteration();
			try {
				MetadataType mdtDin = this.myPrefs.getMetadataTypeByName("AuthorTransliteratedDIN");
				MetadataType mdtIso = this.myPrefs.getMetadataTypeByName("AuthorTransliteratedISO");
				Person mdDin = new Person(mdtDin);
				Person mdIso = new Person(mdtIso);

				mdDin.setFirstname(trans.transliterate_din(md.getFirstname()));
				mdDin.setLastname(trans.transliterate_din(md.getLastname()));
				mdIso.setFirstname(trans.transliterate_iso(md.getFirstname()));
				mdIso.setLastname(trans.transliterate_iso(md.getLastname()));
				mdDin.setRole("AuthorTransliteratedDIN");
				mdIso.setRole("AuthorTransliteratedISO");

				this.myDocStruct.addPerson(mdDin);
				this.myDocStruct.addPerson(mdIso);
			} catch (MetadataTypeNotAllowedException e) {
				myLogger.error("Fehler beim Hinzufügen der Transliterationen (MetadataTypeNotAllowedException): " + e.getMessage());
			}
		}
		MetadatenalsBeanSpeichern(this.myDocStruct);

		/* zum Schluss die Sperrung aktualisieren */
		if (!SperrungAktualisieren()) {
			return "SperrungAbgelaufen";
		}
		return "";
	}

	/*
	 * ##################################################### ##################################################### ## ## aus einer Liste von PPNs
	 * Strukturelemente aus dem Opac ## holen und dem aktuellen Strukturelement unterordnen ## #####################################################
	 * ####################################################
	 */

	/**
	 * mehrere PPNs aus dem Opac abfragen und dem aktuellen Strukturelement unterordnen
	 * ================================================================
	 */
	public String AddAdditionalOpacPpns() {
		StringTokenizer tokenizer = new StringTokenizer(this.additionalOpacPpns, "\r\n");
		while (tokenizer.hasMoreTokens()) {
			String tok = tokenizer.nextToken();
			try {
                ConfigOpacCatalogue coc = new ConfigOpac().getCatalogueByName(opacKatalog);
                IOpacPlugin iopac = (IOpacPlugin) PluginLoader.getPluginByTitle(PluginType.Opac, coc.getOpacType());

                Fileformat addrdf = iopac.search(this.opacSuchfeld, tok, coc, this.myPrefs);
				if (addrdf != null) {
					this.myDocStruct.addChild(addrdf.getDigitalDocument().getLogicalDocStruct());
					MetadatenalsTree3Einlesen1();
				} else {
					Helper.setMeldung(null, "Opac abgefragt: ", "kein Ergebnis");
				}
			} catch (Exception e) {
			}
		}
		return "Metadaten3links";
	}

	/**
	 * eine PPN aus dem Opac abfragen und dessen Metadaten dem aktuellen Strukturelement zuweisen
	 * ================================================================
	 */
	public String AddMetadaFromOpacPpn() {
		StringTokenizer tokenizer = new StringTokenizer(this.additionalOpacPpns, "\r\n");
		while (tokenizer.hasMoreTokens()) {
			String tok = tokenizer.nextToken();
			try {
                ConfigOpacCatalogue coc = new ConfigOpac().getCatalogueByName(opacKatalog);
                IOpacPlugin iopac = (IOpacPlugin) PluginLoader.getPluginByTitle(PluginType.Opac, coc.getOpacType());
                Fileformat addrdf = iopac.search(this.opacSuchfeld, tok, coc, this.myPrefs);
				if (addrdf != null) {

					/* die Liste aller erlaubten Metadatenelemente erstellen */
					List<String> erlaubte = new ArrayList<String>();
					for (Iterator<MetadataType> it = this.myDocStruct.getAddableMetadataTypes().iterator(); it.hasNext();) {
						MetadataType mt = it.next();
						erlaubte.add(mt.getName());
					}

					/*
					 * wenn der Metadatentyp in der Liste der erlaubten Typen, dann hinzufügen
					 */
					for (Iterator<Metadata> it = addrdf.getDigitalDocument().getLogicalDocStruct().getAllMetadata().iterator(); it.hasNext();) {
						Metadata m = it.next();
						if (erlaubte.contains(m.getType().getName())) {
							this.myDocStruct.addMetadata(m);
						}
					}
					
                    for (Iterator<Person> it = addrdf.getDigitalDocument().getLogicalDocStruct().getAllPersons().iterator(); it.hasNext();) {
                        Person m = it.next();
                        if (erlaubte.contains(m.getType().getName())) {
                            this.myDocStruct.addPerson(m);
                        }
                    }

					MetadatenalsTree3Einlesen1();
				} else {
					Helper.setMeldung(null, "Opac abgefragt: ", "kein Ergebnis");
				}
			} catch (Exception e) {

			}
		}
		MetadatenalsBeanSpeichern(this.myDocStruct);
		this.modusAnsicht = "Metadaten";
		return "";
	}

	/*
	 * ##################################################### ##################################################### ## ## Metadatenvalidierung ##
	 * ##################################################### ####################################################
	 */

	public void Validate() {
		MetadatenVerifizierung mv = new MetadatenVerifizierung();
		mv.validate(this.gdzfile, this.myPrefs, this.myProzess);
		MetadatenalsBeanSpeichern(this.myDocStruct);
	}

	/*
	 * ##################################################### ##################################################### ## ## Auswahl der Seiten über Ajax
	 * ## ##################################################### ####################################################
	 */

	public String getAjaxSeiteStart() {
		return this.ajaxSeiteStart;
	}

	public void setAjaxSeiteStart(String ajaxSeiteStart) {
		this.ajaxSeiteStart = ajaxSeiteStart;
	}

	public String getAjaxSeiteEnde() {
		return this.ajaxSeiteEnde;
	}

	public void setAjaxSeiteEnde(String ajaxSeiteEnde) {
		this.ajaxSeiteEnde = ajaxSeiteEnde;
	}

	public String getPagesEnd() {
		return this.pagesEnd;
	}

	public String getPagesStart() {
		return this.pagesStart;
	}

	public void setPagesEnd(String pagesEnd) {
		this.pagesEnd = pagesEnd;
	}

	public void setPagesStart(String pagesStart) {
		this.pagesStart = pagesStart;
	}

	public void CurrentStartpage() {
		for (int i = 0; i < this.alleSeiten.length; i++) {
			SelectItem si = this.alleSeiten[i];
			if (si.getValue().equals(String.valueOf(this.pageNumber))) {
				this.pagesStart = si.getLabel();
			}
		}
	}

	public void CurrentEndpage() {
		for (int i = 0; i < this.alleSeiten.length; i++) {
			SelectItem si = this.alleSeiten[i];
			if (si.getValue().equals(String.valueOf(this.pageNumber))) {
				this.pagesEnd = si.getLabel();
			}
		}
	}

	private int pageNumber = 0;

	public int getPageNumber() {
		return this.pageNumber;
	}

	public void setPageNumber(int pageNumber) {
		this.pageNumber = pageNumber - 1;

	}

	public List<String> getAjaxAlleSeiten(String prefix) {
		myLogger.debug("Ajax-Liste abgefragt");
		List<String> li = new ArrayList<String>();
		if (this.alleSeiten != null && this.alleSeiten.length > 0) {
			for (int i = 0; i < this.alleSeiten.length; i++) {
				SelectItem si = this.alleSeiten[i];
				if (si.getLabel().contains(prefix)) {
					li.add(si.getLabel());
				}
			}
		}
		return li;
	}

	/**
	 * die Seiten über die Ajax-Felder festlegen ================================================================
	 */
	public void AjaxSeitenStartUndEndeSetzen() {
		boolean startseiteOk = false;
		boolean endseiteOk = false;

		/*
		 * alle Seiten durchlaufen und prüfen, ob die eingestellte Seite überhaupt existiert
		 */
		for (int i = 0; i < this.alleSeiten.length; i++) {
			SelectItem si = this.alleSeiten[i];
			if (si.getLabel().equals(this.ajaxSeiteStart)) {
				startseiteOk = true;
				this.alleSeitenAuswahl_ersteSeite = (String) si.getValue();
			}
			if (si.getLabel().equals(this.ajaxSeiteEnde)) {
				endseiteOk = true;
				this.alleSeitenAuswahl_letzteSeite = (String) si.getValue();
			}
		}

		/* wenn die Seiten ok sind */
		if (startseiteOk && endseiteOk) {
			SeitenStartUndEndeSetzen();
		} else {
			Helper.setFehlerMeldung("Selected image(s) unavailable");
		}
	}

	/**
	 * die erste und die letzte Seite festlegen und alle dazwischen zuweisen ================================================================
	 */
	public String SeitenStartUndEndeSetzen() {
		if (!SperrungAktualisieren()) {
			return "SperrungAbgelaufen";
		}
		int anzahlAuswahl = Integer.parseInt(this.alleSeitenAuswahl_letzteSeite) - Integer.parseInt(this.alleSeitenAuswahl_ersteSeite) + 1;
		if (anzahlAuswahl > 0) {
			/* alle bisher zugewiesenen Seiten entfernen */
			this.myDocStruct.getAllToReferences().clear();
			int zaehler = 0;
			while (zaehler < anzahlAuswahl) {
				this.myDocStruct.addReferenceTo(this.alleSeitenNeu[Integer.parseInt(this.alleSeitenAuswahl_ersteSeite) + zaehler].getMd()
						.getDocStruct(), "logical_physical");
				zaehler++;
			}
		}
		StructSeitenErmitteln(this.myDocStruct);
		return null;
	}

	/**
	 * die erste und die letzte Seite festlegen und alle dazwischen zuweisen ================================================================
	 */

	public String SeitenVonChildrenUebernehmen() {
		if (!SperrungAktualisieren()) {
			return "SperrungAbgelaufen";
		}

		/* alle Kinder des aktuellen DocStructs durchlaufen */
		this.myDocStruct.getAllReferences("to").removeAll(this.myDocStruct.getAllReferences("to"));
		if (this.myDocStruct.getAllChildren() != null) {
			for (Iterator<DocStruct> iter = this.myDocStruct.getAllChildren().iterator(); iter.hasNext();) {
				DocStruct child = iter.next();
				List<Reference> childRefs = child.getAllReferences("to");
				for (Reference toAdd : childRefs) {
					boolean match = false;
					for (Reference ref : this.myDocStruct.getAllReferences("to")) {
						if (ref.getTarget().equals(toAdd.getTarget())) {
							match = true;
							break;
						}
					}
					if (!match) {
						this.myDocStruct.getAllReferences("to").add(toAdd);
					}

				}
			}
		}
		StructSeitenErmitteln(this.myDocStruct);
		return null;
	}

	/**
	 * die erste und die letzte Seite festlegen und alle dazwischen zuweisen ================================================================
	 */
	public String BildErsteSeiteAnzeigen() {
        //        this.bildAnzeigen = true;
        //        if (this.treeProperties.get("showpagesasajax")) {
        //            for (int i = 0; i < this.alleSeiten.length; i++) {
        //                SelectItem si = this.alleSeiten[i];
        //                if (si.getLabel().equals(this.ajaxSeiteStart)) {
        //                    this.alleSeitenAuswahl_ersteSeite = (String) si.getValue();
        //                    break;
        //                }
        //            }
        //        }
        //        try {
        //            int pageNumber = Integer.parseInt(this.alleSeitenAuswahl_ersteSeite) - this.myBildNummer + 1;
        //            BildErmitteln(pageNumber);
        myBild = null;
        BildErmitteln(0);
        //        } catch (Exception e) {
        //
        //        }
		return "";
	}

	/**
	 * die erste und die letzte Seite festlegen und alle dazwischen zuweisen ================================================================
	 */
	public String BildLetzteSeiteAnzeigen() {
		this.bildAnzeigen = true;
		if (this.treeProperties.get("showpagesasajax")) {
			for (int i = 0; i < this.alleSeiten.length; i++) {
				SelectItem si = this.alleSeiten[i];
				if (si.getLabel().equals(this.ajaxSeiteEnde)) {
					this.alleSeitenAuswahl_letzteSeite = (String) si.getValue();
					break;
				}
			}
		}
		try {
			int pageNumber = Integer.parseInt(this.alleSeitenAuswahl_letzteSeite) - this.myBildNummer + 1;
			BildErmitteln(pageNumber);
		} catch (Exception e) {

		}
		return "";
	}

	/**
	 * ausgewählte Seiten dem aktuellen Strukturelement hinzufügen ================================================================
	 */
	public String SeitenHinzu() {
		/* alle markierten Seiten durchlaufen */
		for (int i = 0; i < this.alleSeitenAuswahl.length; i++) {
			int aktuelleID = Integer.parseInt(this.alleSeitenAuswahl[i]);

			boolean schonEnthalten = false;

			/*
			 * wenn schon References vorhanden, prüfen, ob schon enthalten, erst dann zuweisen
			 */
			if (this.myDocStruct.getAllToReferences("logical_physical") != null) {
				for (Iterator<Reference> iter = this.myDocStruct.getAllToReferences("logical_physical").iterator(); iter.hasNext();) {
					Reference obj = iter.next();
					if (obj.getTarget() == this.alleSeitenNeu[aktuelleID].getMd().getDocStruct()) {
						schonEnthalten = true;
						break;
					}
				}
			}

			if (!schonEnthalten) {
				this.myDocStruct.addReferenceTo(this.alleSeitenNeu[aktuelleID].getMd().getDocStruct(), "logical_physical");
			}
		}
		StructSeitenErmitteln(this.myDocStruct);
		this.alleSeitenAuswahl = null;
		if (!SperrungAktualisieren()) {
			return "SperrungAbgelaufen";
		}
		return null;
	}

	/**
	 * ausgewählte Seiten aus dem Strukturelement entfernen ================================================================
	 */
	public String SeitenWeg() {
		for (int i = 0; i < this.structSeitenAuswahl.length; i++) {
			int aktuelleID = Integer.parseInt(this.structSeitenAuswahl[i]);
			this.myDocStruct.removeReferenceTo(this.structSeitenNeu[aktuelleID].getMd().getDocStruct());
		}
		StructSeitenErmitteln(this.myDocStruct);
		this.structSeitenAuswahl = null;
		if (!SperrungAktualisieren()) {
			return "SperrungAbgelaufen";
		}
		return null;
	}

	/*
	 * ##################################################### ##################################################### ## ## OCR ##
	 * ##################################################### ####################################################
	 */

	public boolean isShowOcrButton() {
		return ConfigMain.getBooleanParameter("showOcrButton");
	}

	public void showOcrResult() {
		String myOcrUrl = getOcrBasisUrl(this.myBildNummer);
		HttpClient client = new HttpClient();
		GetMethod method = new GetMethod(myOcrUrl);
		try {
			int statusCode = client.executeMethod(method);
			if (statusCode != HttpStatus.SC_OK) {
				this.ocrResult = "HttpStatus nicht ok";
				return;
			}
			this.ocrResult = method.getResponseBodyAsString();
		} catch (HttpException e) {
			this.ocrResult = "Fatal protocol violation: " + e.getMessage();
		} catch (IOException e) {
			this.ocrResult = "Fatal transport error: " + e.getMessage();
		} finally {
			method.releaseConnection();
		}
	}

	public String getOcrResult() {
		return this.ocrResult;
	}

	public String getOcrAcdress() {
		int startseite = -1;
		int endseite = -1;
		if (this.structSeiten != null) {
			for (int i = 0; i < this.structSeiten.length; i++) {
				SelectItem si = this.structSeiten[i];
				int temp = Integer.parseInt(si.getLabel().substring(0, si.getLabel().indexOf(":")));
				if (startseite == -1 || startseite > temp) {
					startseite = temp;
				}
				if (endseite == -1 || endseite < temp) {
					endseite = temp;
				}
			}
		}
		return getOcrBasisUrl(startseite, endseite);
	}

	private String getOcrBasisUrl(int... seiten) {
		String url = ConfigMain.getParameter("ocrUrl");
		VariableReplacer replacer = new VariableReplacer(this.mydocument, this.myPrefs, this.myProzess, null);
		url = replacer.replace(url);
		url += "/&imgrange=" + seiten[0];
		if (seiten.length > 1) {
			url += "-" + seiten[1];
		}
		return url;
	}

	/*
	 * ##################################################### ##################################################### ## ## Getter und Setter ##
	 * ##################################################### ####################################################
	 */

	public int getBildNummer() {
		return this.myBildNummer;
	}

	public void setBildNummer(int inBild) {
	}

	public int getBildLetztes() {
		return this.myBildLetztes;
	}

	public int getBildGroesse() {
		return this.myBildGroesse;
	}

	public void setBildGroesse(int myBildGroesse) {
		this.myBildGroesse = myBildGroesse;
	}

	public String getTempTyp() {
		if (this.selectedMetadatum == null) {
			getAddableMetadataTypes();
			this.selectedMetadatum = this.tempMetadatumList.get(0);
		}
		return this.selectedMetadatum.getMd().getType().getName();
	}

	public MetadatumImpl getSelectedMetadatum() {
		return this.selectedMetadatum;
	}

	public void setSelectedMetadatum(MetadatumImpl newMeta) {
		this.selectedMetadatum = newMeta;
	}

	public void setTempTyp(String tempTyp) {
		MetadataType mdt = this.myPrefs.getMetadataTypeByName(tempTyp);
		try {
=======
		try {
			XMLlesenStart();
		} catch (SwapException e) {
			Helper.setFehlerMeldung(e);
			return Helper.getRequestParameter("zurueck");
		} catch (ReadException e) {
			Helper.setFehlerMeldung(e.getMessage());
			return Helper.getRequestParameter("zurueck");
		} catch (PreferencesException e) {
			Helper.setFehlerMeldung("error while loading metadata" + e.getMessage());
			return Helper.getRequestParameter("zurueck");
		} catch (WriteException e) {
			Helper.setFehlerMeldung("error while loading metadata" + e.getMessage());
			return Helper.getRequestParameter("zurueck");
		} catch (IOException e) {
			Helper.setFehlerMeldung("error while loading metadata" + e.getMessage());
			return Helper.getRequestParameter("zurueck");
		} catch (InterruptedException e) {
			Helper.setFehlerMeldung("error while loading metadata" + e.getMessage());
			return Helper.getRequestParameter("zurueck");
		} catch (DAOException e) {
			Helper.setFehlerMeldung("error while loading metadata" + e.getMessage());
			return Helper.getRequestParameter("zurueck");
		}

		TreeExpand();
		this.sperrung.setLocked(this.myProzess.getId().intValue(), this.myBenutzerID);
		return "Metadaten";
	}

	/**
	 * Metadaten Einlesen
	 * 
	 * @throws ReadException
	 * @throws InterruptedException
	 * @throws IOException
	 * @throws PreferencesException ============================================================ == ==
	 * @throws DAOException
	 * @throws SwapException
	 * @throws WriteException
	 */

	public String XMLlesenStart() throws ReadException, IOException, InterruptedException, PreferencesException, SwapException, DAOException,
			WriteException {
	    currentRepresentativePage = "";
		this.myPrefs = this.myProzess.getRegelsatz().getPreferences();
		this.modusAnsicht = "Metadaten";
		this.modusHinzufuegen = false;
		this.modusHinzufuegenPerson = false;
		this.modusStrukturelementVerschieben = false;
		// TODO: Make file pattern configurable
		this.myBild = null;
		this.myBildNummer = 1;
		this.myImageRotation = 0;
		this.currentTifFolder = null;
		readAllTifFolders();

		/*
		 * -------------------------------- Dokument einlesen --------------------------------
		 */
		this.gdzfile = this.myProzess.readMetadataFile();
		this.mydocument = this.gdzfile.getDigitalDocument();
		this.mydocument.addAllContentFiles();
		this.metahelper = new MetadatenHelper(this.myPrefs, this.mydocument);
		this.imagehelper = new MetadatenImagesHelper(this.myPrefs, this.mydocument);

		/*
		 * -------------------------------- Das Hauptelement ermitteln --------------------------------
		 */

		// TODO: think something up, how to handle a not matching ruleset
		// causing logicalDocstruct to be null
		this.logicalTopstruct = this.mydocument.getLogicalDocStruct();

		// this exception needs some serious feedback because data is corrupted
		if (this.logicalTopstruct == null) {
			throw new ReadException(Helper.getTranslation("metaDataError"));
		}

		BildErmitteln(0);
		retrieveAllImages();
		if (this.mydocument.getPhysicalDocStruct() == null || this.mydocument.getPhysicalDocStruct().getAllChildren() == null
				|| this.mydocument.getPhysicalDocStruct().getAllChildren().size() == 0) {
			try {
				createPagination();
			} catch (TypeNotAllowedForParentException e) {

			}
		}
		
        if (this.mydocument.getPhysicalDocStruct().getAllMetadata() != null && this.mydocument.getPhysicalDocStruct().getAllMetadata().size() > 0) {
            for (Metadata md : this.mydocument.getPhysicalDocStruct().getAllMetadata()) {
                if (md.getType().getName().equals("_representative")) {
                    try {
                    Integer value = new Integer(md.getValue());
                    currentRepresentativePage = String.valueOf(value-1);
                    } catch (Exception e) {
                        
                    }
                }
            }
        }
		
		createDefaultValues(this.logicalTopstruct);
		MetadatenalsBeanSpeichern(this.logicalTopstruct);
		MetadatenalsTree3Einlesen1();

		if (!this.nurLesenModus) {
			// inserted to make Paginierung the starting view
			this.modusAnsicht = "Paginierung";
		}
		return "Metadaten";
	}

	private void createDefaultValues(DocStruct element) {
		if (ConfigMain.getBooleanParameter("MetsEditorEnableDefaultInitialisation", true)) {
			MetadatenalsBeanSpeichern(element);
			if (element.getAllChildren() != null && element.getAllChildren().size() > 0) {
				for (DocStruct ds : element.getAllChildren()) {
					createDefaultValues(ds);
				}
			}
		}
	}



	private void calculateMetadataAndImages() {

		/*
		 * für den Prozess nochmal die Metadaten durchlaufen und die Daten speichern
		 */
		XmlArtikelZaehlen zaehlen = new XmlArtikelZaehlen();

		this.myProzess.setSortHelperDocstructs(zaehlen.getNumberOfUghElements(this.logicalTopstruct, CountType.DOCSTRUCT));
		this.myProzess.setSortHelperMetadata(zaehlen.getNumberOfUghElements(this.logicalTopstruct, CountType.METADATA));
		try {
			this.myProzess.setSortHelperImages(FileUtils.getNumberOfFiles(new File(this.myProzess.getImagesOrigDirectory(true))));
			new ProzessDAO().save(this.myProzess);
		} catch (DAOException e) {
			Helper.setFehlerMeldung("fehlerNichtSpeicherbar", e);
			myLogger.error(e);
		} catch (Exception e) {
			Helper.setFehlerMeldung("error while counting current images", e);
			myLogger.error(e);
		}
	}
	
    private void cleanupMetadata() {
		/*
		 * --------------------- vor dem Speichern alle ungenutzen Docstructs rauswerfen -------------------
		 */
		this.metahelper.deleteAllUnusedElements(this.mydocument.getLogicalDocStruct());
		
        if (currentRepresentativePage != null && currentRepresentativePage.length() > 0) {
            boolean match = false;
            if (this.mydocument.getPhysicalDocStruct() != null && this.mydocument.getPhysicalDocStruct().getAllMetadata() != null
                    && this.mydocument.getPhysicalDocStruct().getAllMetadata().size() > 0) {
                for (Metadata md : this.mydocument.getPhysicalDocStruct().getAllMetadata()) {
                    if (md.getType().getName().equals("_representative")) {
                        Integer value = new Integer(currentRepresentativePage);
                        md.setValue(String.valueOf(value +1));
                        match = true;
                    }
                }
            }
            if (!match) {
                MetadataType mdt = myPrefs.getMetadataTypeByName("_representative");
                try {
                    Metadata md = new Metadata(mdt);
                    Integer value = new Integer(currentRepresentativePage);
                    md.setValue(String.valueOf(value +1));
                    this.mydocument.getPhysicalDocStruct().addMetadata(md);
                } catch (MetadataTypeNotAllowedException e) {

                }

            }
        }
    }
	

	private boolean storeMetadata() {
		boolean result = true;
		try {
			this.myProzess.writeMetadataFile(this.gdzfile);
		} catch (Exception e) {
			Helper.setFehlerMeldung("fehlerNichtSpeicherbar", e);
			myLogger.error(e);
			result = false;

		}
		return result;
	}
		
		
	/**
	 * Metadaten Schreiben
	 * 
	 * @throws InterruptedException
	 * @throws IOException
	 *             ============================================================ == ==
	 * @throws DAOException
	 * @throws SwapException
	 * @throws WriteException
	 * @throws PreferencesException
	 */
	public String XMLschreiben() {

		calculateMetadataAndImages();

		cleanupMetadata();

		if (!storeMetadata()) {
			return "Metadaten";
		}

		SperrungAufheben();
		return this.zurueck;
	}

    public boolean isCheckForRepresentative() {
        MetadataType mdt = myPrefs.getMetadataTypeByName("_representative");
        if (mdt != null) {
            return true;
        }
        return false;
    }
	
	/**
	 * vom aktuellen Strukturelement alle Metadaten einlesen
	 * 
	 * @param inStrukturelement ============================================================== ==
	 */

	private void MetadatenalsBeanSpeichern(DocStruct inStrukturelement) {
		this.myDocStruct = inStrukturelement;
		LinkedList<MetadatumImpl> lsMeta = new LinkedList<MetadatumImpl>();
		LinkedList<MetaPerson> lsPers = new LinkedList<MetaPerson>();

		/*
		 * -------------------------------- alle Metadaten und die DefaultDisplay-Werte anzeigen --------------------------------
		 */
		List<? extends Metadata> myTempMetadata = this.metahelper.getMetadataInclDefaultDisplay(inStrukturelement,
				(String) Helper.getManagedBeanValue("#{LoginForm.myBenutzer.metadatenSprache}"), false, this.myProzess);
		if (myTempMetadata != null) {
			for (Metadata metadata : myTempMetadata) {
				MetadatumImpl meta = new MetadatumImpl(metadata, 0, this.myPrefs, this.myProzess);
				meta.getSelectedItem();
				lsMeta.add(meta);
			}
		}

	
		/*
		 * -------------------------------- alle Personen und die DefaultDisplay-Werte ermitteln --------------------------------
		 */
		myTempMetadata = this.metahelper.getMetadataInclDefaultDisplay(inStrukturelement,
				(String) Helper.getManagedBeanValue("#{LoginForm.myBenutzer.metadatenSprache}"), true, this.myProzess);
		if (myTempMetadata != null) {
			for (Metadata metadata : myTempMetadata) {
				lsPers.add(new MetaPerson((Person) metadata, 0, this.myPrefs, inStrukturelement));
			}
		}

		this.myMetadaten = lsMeta;
		this.myPersonen = lsPers;

		/*
		 * -------------------------------- die zugehörigen Seiten ermitteln --------------------------------
		 */
		StructSeitenErmitteln(this.myDocStruct);
	}

	/*
	 * ##################################################### ##################################################### ## ## Treeview ##
	 * ##################################################### ####################################################
	 */

	@SuppressWarnings("rawtypes")
	private String MetadatenalsTree3Einlesen1() {
		HashMap map;
		TreeNodeStruct3 knoten;
		List<DocStruct> status = new ArrayList<DocStruct>();

		/*
		 * -------------------------------- den Ausklapp-Zustand aller Knoten erfassen --------------------------------
		 */
		if (this.tree3 != null) {
			for (Iterator iter = this.tree3.getChildrenAsList().iterator(); iter.hasNext();) {
				map = (HashMap) iter.next();
				knoten = (TreeNodeStruct3) map.get("node");
				if (knoten.isExpanded()) {
					status.add(knoten.getStruct());
				}
			}
		}

		if (this.logicalTopstruct == null) {
			return "Metadaten3links";
		}
		/*
		 * -------------------------------- Die Struktur als Tree3 aufbereiten --------------------------------
		 */
		String label = this.logicalTopstruct.getType().getNameByLanguage(
				(String) Helper.getManagedBeanValue("#{LoginForm.myBenutzer.metadatenSprache}"));
		if (label == null) {
			label = this.logicalTopstruct.getType().getName();
		}

		this.tree3 = new TreeNodeStruct3(label, this.logicalTopstruct);
		MetadatenalsTree3Einlesen2(this.logicalTopstruct, this.tree3);

		/*
		 * -------------------------------- den Ausklappzustand nach dem neu-Einlesen wieder herstellen --------------------------------
		 */
		for (Iterator iter = this.tree3.getChildrenAsListAlle().iterator(); iter.hasNext();) {
			map = (HashMap) iter.next();
			knoten = (TreeNodeStruct3) map.get("node");
			// Ausklappstatus wiederherstellen
			if (status.contains(knoten.getStruct())) {
				knoten.setExpanded(true);
			}
			// Selection wiederherstellen
			if (this.myDocStruct == knoten.getStruct()) {
				knoten.setSelected(true);
			}
		}

		if (!SperrungAktualisieren()) {
			return "SperrungAbgelaufen";
		}
		return "Metadaten3links";
	}

	/**
	 * Metadaten in Tree3 ausgeben
	 * 
	 * @param inStrukturelement ============================================================== ==
	 */
	private void MetadatenalsTree3Einlesen2(DocStruct inStrukturelement, TreeNodeStruct3 OberKnoten) {
		OberKnoten.setMainTitle(MetadatenErmitteln(inStrukturelement, "TitleDocMain"));
		OberKnoten.setZblNummer(MetadatenErmitteln(inStrukturelement, "ZBLIdentifier"));
		OberKnoten.setZblSeiten(MetadatenErmitteln(inStrukturelement, "ZBLPageNumber"));
		OberKnoten.setPpnDigital(MetadatenErmitteln(inStrukturelement, "IdentifierDigital"));
		OberKnoten.setFirstImage(this.metahelper.getImageNumber(inStrukturelement, MetadatenHelper.PAGENUMBER_FIRST));
		OberKnoten.setLastImage(this.metahelper.getImageNumber(inStrukturelement, MetadatenHelper.PAGENUMBER_LAST));
		// wenn es ein Heft ist, die Issue-Number mit anzeigen
		if (inStrukturelement.getType().getName().equals("PeriodicalIssue")) {
			OberKnoten.setDescription(OberKnoten.getDescription() + " " + MetadatenErmitteln(inStrukturelement, "CurrentNo"));
		}

		// wenn es ein Periodical oder PeriodicalVolume ist, dann ausklappen
		if (inStrukturelement.getType().getName().equals("Periodical") || inStrukturelement.getType().getName().equals("PeriodicalVolume")) {
			OberKnoten.setExpanded(true);
		}

		/*
		 * -------------------------------- vom aktuellen Strukturelement alle Kinder in den Tree packen --------------------------------
		 */
		List<DocStruct> meineListe = inStrukturelement.getAllChildren();
		if (meineListe != null) {
			/* es gibt Kinder-Strukturelemente */
			for (DocStruct kind : meineListe) {
				String label = kind.getType().getNameByLanguage((String) Helper.getManagedBeanValue("#{LoginForm.myBenutzer.metadatenSprache}"));
				if (label == null) {
					label = kind.getType().getName();
				}
				TreeNodeStruct3 tns = new TreeNodeStruct3(label, kind);
				OberKnoten.addChild(tns);
				MetadatenalsTree3Einlesen2(kind, tns);
			}
		}
	}

	/**
	 * Metadaten gezielt zurückgeben
	 * 
	 * @param inStrukturelement ============================================================== ==
	 */
	private String MetadatenErmitteln(DocStruct inStrukturelement, String inTyp) {
		String rueckgabe = "";
		List<Metadata> allMDs = inStrukturelement.getAllMetadata();
		if (allMDs != null) {
			for (Metadata md : allMDs) {
				if (md.getType().getName().equals(inTyp)) {
					rueckgabe += (md.getValue() == null ? "" : md.getValue()) + " ";
				}
			}
		}
		return rueckgabe.trim();
	}



	@SuppressWarnings("rawtypes")
	public void setMyStrukturelement(DocStruct inStruct) {
		this.modusHinzufuegen = false;
		this.modusHinzufuegenPerson = false;
		Modes.setBindState(BindState.edit);
		MetadatenalsBeanSpeichern(inStruct);

		/*
		 * -------------------------------- die Selektion kenntlich machen --------------------------------
		 */
		for (Iterator iter = this.tree3.getChildrenAsListAlle().iterator(); iter.hasNext();) {

			HashMap map = (HashMap) iter.next();
			TreeNodeStruct3 knoten = (TreeNodeStruct3) map.get("node");
			// Selection wiederherstellen
			if (this.myDocStruct == knoten.getStruct()) {
				knoten.setSelected(true);
			} else {
				knoten.setSelected(false);
			}
		}

		SperrungAktualisieren();
	}

	/**
	 * Knoten nach oben schieben ================================================================
	 */
	public String KnotenUp() {
		try {
			this.metahelper.KnotenUp(this.myDocStruct);
		} catch (TypeNotAllowedAsChildException e) {
			myLogger.debug("Fehler beim Verschieben des Knotens: " + e.getMessage());
		}
		return MetadatenalsTree3Einlesen1();
	}

	/**
	 * Knoten nach unten schieben ================================================================
	 */
	public String KnotenDown() {
		try {
			this.metahelper.KnotenDown(this.myDocStruct);
		} catch (TypeNotAllowedAsChildException e) {
			myLogger.debug("Fehler beim Verschieben des Knotens: " + e.getMessage());
		}
		return MetadatenalsTree3Einlesen1();
	}

	/**
	 * Knoten zu einer anderen Stelle
	 * 
	 * @throws TypeNotAllowedAsChildException ============================================================ == ==
	 */
	public String KnotenVerschieben() throws TypeNotAllowedAsChildException {
		this.myDocStruct.getParent().removeChild(this.myDocStruct);
		this.tempStrukturelement.addChild(this.myDocStruct);
		MetadatenalsTree3Einlesen1();
		myLogger.debug(this.modusStrukturelementVerschieben);
		this.neuesElementWohin = "1";
		return "Metadaten3links";
	}

	/**
	 * Knoten nach oben schieben
	 * 
	 * @throws IOException ============================================================ == ==
	 */
	public String KnotenDelete() throws IOException {
		if (this.myDocStruct != null && this.myDocStruct.getParent() != null) {
			DocStruct tempParent = this.myDocStruct.getParent();
			this.myDocStruct.getParent().removeChild(this.myDocStruct);
			this.myDocStruct = tempParent;
		}
		// den Tree neu einlesen
		return MetadatenalsTree3Einlesen1();
	}

	/**
	 * Knoten hinzufügen
	 * 
	 * @throws TypeNotAllowedForParentException
	 * @throws IOException
	 * @throws TypeNotAllowedForParentException
	 * @throws TypeNotAllowedAsChildException
	 * @throws TypeNotAllowedAsChildException ============================================================ == ==
	 */
	public String KnotenAdd() throws TypeNotAllowedForParentException, TypeNotAllowedAsChildException {
		
		/*
		 * -------------------------------- prüfen, wohin das Strukturelement gepackt werden soll, anschliessend entscheiden, welches Strukturelement
		 * gewählt wird und abschliessend richtig einfügen --------------------------------
		 */

		DocStruct ds = null;
		/*
		 * -------------------------------- vor das aktuelle Element --------------------------------
		 */
		if (this.neuesElementWohin.equals("1")) {
			if (this.addDocStructType1 == null || this.addDocStructType1.equals("")) {
				return "Metadaten3links";
			}
			DocStructType dst = this.myPrefs.getDocStrctTypeByName(this.addDocStructType1);
			ds = this.mydocument.createDocStruct(dst);
			if (this.myDocStruct == null) {
				return "Metadaten3links";
			}
			DocStruct parent = this.myDocStruct.getParent();
			if (parent == null) {
				myLogger.debug("das gewählte Element kann den Vater nicht ermitteln");
				return "Metadaten3links";
			}
			List<DocStruct> alleDS = new ArrayList<DocStruct>();

			/* alle Elemente des Parents durchlaufen */
			for (Iterator<DocStruct> iter = parent.getAllChildren().iterator(); iter.hasNext();) {
				DocStruct tempDS = iter.next();

				/* wenn das aktuelle Element das gesuchte ist */
				if (tempDS == this.myDocStruct) {
					alleDS.add(ds);
				}
				alleDS.add(tempDS);
			}

			/* anschliessend alle Childs entfernen */
			for (Iterator<DocStruct> iter = alleDS.iterator(); iter.hasNext();) {
				parent.removeChild(iter.next());
			}

			/* anschliessend die neue Childliste anlegen */
			for (Iterator<DocStruct> iter = alleDS.iterator(); iter.hasNext();) {
				parent.addChild(iter.next());
			}
		}

		/*
		 * -------------------------------- hinter das aktuelle Element --------------------------------
		 */
		if (this.neuesElementWohin.equals("2")) {
			DocStructType dst = this.myPrefs.getDocStrctTypeByName(this.addDocStructType1);
			ds = this.mydocument.createDocStruct(dst);
			DocStruct parent = this.myDocStruct.getParent();
			if (parent == null) {
				myLogger.debug("das gewählte Element kann den Vater nicht ermitteln");
				return "Metadaten3links";
			}
			List<DocStruct> alleDS = new ArrayList<DocStruct>();

			/* alle Elemente des Parents durchlaufen */
			for (Iterator<DocStruct> iter = parent.getAllChildren().iterator(); iter.hasNext();) {
				DocStruct tempDS = iter.next();
				alleDS.add(tempDS);
				/* wenn das aktuelle Element das gesuchte ist */
				if (tempDS == this.myDocStruct) {
					alleDS.add(ds);
				}
			}

			/* anschliessend alle Childs entfernen */
			for (Iterator<DocStruct> iter = alleDS.iterator(); iter.hasNext();) {
				parent.removeChild(iter.next());
			}

			/* anschliessend die neue Childliste anlegen */
			for (Iterator<DocStruct> iter = alleDS.iterator(); iter.hasNext();) {
				parent.addChild(iter.next());
			}
		}

		/*
		 * -------------------------------- als erstes Child --------------------------------
		 */
		if (this.neuesElementWohin.equals("3")) {
			DocStructType dst = this.myPrefs.getDocStrctTypeByName(this.addDocStructType2);
			ds = this.mydocument.createDocStruct(dst);
			DocStruct parent = this.myDocStruct;
			if (parent == null) {
				myLogger.debug("das gewählte Element kann den Vater nicht ermitteln");
				return "Metadaten3links";
			}
			List<DocStruct> alleDS = new ArrayList<DocStruct>();
			alleDS.add(ds);

			if (parent.getAllChildren() != null && parent.getAllChildren().size() != 0) {
				alleDS.addAll(parent.getAllChildren());
				parent.getAllChildren().retainAll(new ArrayList<DocStruct>());
			}

			/* anschliessend die neue Childliste anlegen */
			for (Iterator<DocStruct> iter = alleDS.iterator(); iter.hasNext();) {
				parent.addChild(iter.next());
			}
		}

		/*
		 * -------------------------------- als letztes Child --------------------------------
		 */
		if (this.neuesElementWohin.equals("4")) {
			DocStructType dst = this.myPrefs.getDocStrctTypeByName(this.addDocStructType2);
			ds = this.mydocument.createDocStruct(dst);
			this.myDocStruct.addChild(ds);
		}

		if (!this.pagesStart.equals("") && !this.pagesEnd.equals("")) {
			DocStruct temp = this.myDocStruct;
			this.myDocStruct = ds;
			this.ajaxSeiteStart = this.pagesStart;
			this.ajaxSeiteEnde = this.pagesEnd;
			AjaxSeitenStartUndEndeSetzen();
			this.myDocStruct = temp;
		}

		return MetadatenalsTree3Einlesen1();
	}

	/**
	 * mögliche Docstructs als Kind zurückgeben ================================================================
	 */
	public SelectItem[] getAddableDocStructTypenAlsKind() {
		return this.metahelper.getAddableDocStructTypen(this.myDocStruct, false);
	}

	/**
	 * mögliche Docstructs als Nachbar zurückgeben ================================================================
	 */
	public SelectItem[] getAddableDocStructTypenAlsNachbar() {
		return this.metahelper.getAddableDocStructTypen(this.myDocStruct, true);
	}

	/*
	 * ##################################################### ##################################################### ## ## Strukturdaten: Seiten ##
	 * ##################################################### ####################################################
	 */

	/**
	 * Markus baut eine Seitenstruktur aus den vorhandenen Images ================================================================
	 * 
	 * @throws DAOException
	 * @throws SwapException
	 */
	public String createPagination() throws TypeNotAllowedForParentException, IOException, InterruptedException, SwapException, DAOException {
		this.imagehelper.createPagination(this.myProzess, this.currentTifFolder);
		retrieveAllImages();

		// added new
		DocStruct log = this.mydocument.getLogicalDocStruct();
		if (log.getType().isAnchor()) {
			if (log.getAllChildren() != null && log.getAllChildren().size() > 0) {
				log = log.getAllChildren().get(0);
			} else {
				return "";
			}
		}

		if (log.getAllChildren() != null) {
			for (Iterator<DocStruct> iter = log.getAllChildren().iterator(); iter.hasNext();) {
				DocStruct child = iter.next();
				List<Reference> childRefs = child.getAllReferences("to");
				for (Reference toAdd : childRefs) {
					boolean match = false;
					for (Reference ref : log.getAllReferences("to")) {
						if (ref.getTarget().equals(toAdd.getTarget())) {
							match = true;
							break;
						}
					}
					if (!match) {
						log.getAllReferences("to").add(toAdd);
					}

				}
			}
		}
		return "";
	}

	/**
	 * alle Seiten ermitteln ================================================================
	 */
    public void retrieveAllImages() {
		DigitalDocument mydocument = null;
		try {
			mydocument = this.gdzfile.getDigitalDocument();
		} catch (PreferencesException e) {
			Helper.setMeldung(null, "Can not get DigitalDocument: ", e.getMessage());
		}

		List<DocStruct> meineListe = mydocument.getPhysicalDocStruct().getAllChildren();
		if (meineListe == null) {
			this.alleSeiten = null;
			return;
		}
		int zaehler = meineListe.size();
		this.alleSeiten = new SelectItem[zaehler];
		this.alleSeitenNeu = new MetadatumImpl[zaehler];
		zaehler = 0;
		MetadataType mdt = this.myPrefs.getMetadataTypeByName("logicalPageNumber");
		if (meineListe != null && meineListe.size() > 0) {
			for (DocStruct mySeitenDocStruct : meineListe) {
				List<? extends Metadata> mySeitenDocStructMetadaten = mySeitenDocStruct.getAllMetadataByType(mdt);
				for (Metadata meineSeite : mySeitenDocStructMetadaten) {
					this.alleSeitenNeu[zaehler] = new MetadatumImpl(meineSeite, zaehler, this.myPrefs, this.myProzess);
					this.alleSeiten[zaehler] = new SelectItem(String.valueOf(zaehler),
							MetadatenErmitteln(meineSeite.getDocStruct(), "physPageNumber").trim() + ": " + meineSeite.getValue());
				}
				zaehler++;
			}
		}
	}

	/**
	 * alle Seiten des aktuellen Strukturelements ermitteln ================================================================
	 */
	private void StructSeitenErmitteln(DocStruct inStrukturelement) {
		if (inStrukturelement == null) {
			return;
		}
		List<Reference> listReferenzen = inStrukturelement.getAllReferences("to");
		int zaehler = 0;
		int imageNr = 0;
		if (listReferenzen != null) {
			/*
			 * -------------------------------- Referenzen sortieren --------------------------------
			 */
			Collections.sort(listReferenzen, new Comparator<Reference>() {
				@Override
				public int compare(final Reference o1, final Reference o2) {
					final Reference r1 = o1;
					final Reference r2 = o2;
					Integer page1 = 0;
					Integer page2 = 0;

					MetadataType mdt = Metadaten.this.myPrefs.getMetadataTypeByName("physPageNumber");
					List<? extends Metadata> listMetadaten = r1.getTarget().getAllMetadataByType(mdt);
					if (listMetadaten != null && listMetadaten.size() > 0) {
						Metadata meineSeite = listMetadaten.get(0);
						page1 = Integer.parseInt(meineSeite.getValue());
					}
					listMetadaten = r2.getTarget().getAllMetadataByType(mdt);
					if (listMetadaten != null && listMetadaten.size() > 0) {
						Metadata meineSeite = listMetadaten.get(0);
						page2 = Integer.parseInt(meineSeite.getValue());
					}
					return page1.compareTo(page2);
				}
			});

			/* die Größe der Arrays festlegen */
			this.structSeiten = new SelectItem[listReferenzen.size()];
			this.structSeitenNeu = new MetadatumImpl[listReferenzen.size()];

			/* alle Referenzen durchlaufen und deren Metadaten ermitteln */
			for (Reference ref : listReferenzen) {
				DocStruct target = ref.getTarget();
				StructSeitenErmitteln2(target, zaehler);
				if (imageNr == 0) {
					imageNr = StructSeitenErmitteln3(target);
				}
				zaehler++;
			}

		}

		/*
		 * Wenn eine Verkn�pfung zwischen Strukturelement und Bildern sein soll, das richtige Bild anzeigen
		 */
		if (this.bildZuStrukturelement) {
			BildErmitteln(imageNr - this.myBildNummer);
		}
	}

	/**
	 * alle Seiten des aktuellen Strukturelements ermitteln 2 ================================================================
	 */
	private void StructSeitenErmitteln2(DocStruct inStrukturelement, int inZaehler) {
		MetadataType mdt = this.myPrefs.getMetadataTypeByName("logicalPageNumber");
		List<? extends Metadata> listMetadaten = inStrukturelement.getAllMetadataByType(mdt);
		if (listMetadaten == null || listMetadaten.size() == 0) {
			return;
		}
		for (Metadata meineSeite : listMetadaten) {
			this.structSeitenNeu[inZaehler] = new MetadatumImpl(meineSeite, inZaehler, this.myPrefs, this.myProzess);
			this.structSeiten[inZaehler] = new SelectItem(String.valueOf(inZaehler), MetadatenErmitteln(meineSeite.getDocStruct(), "physPageNumber")
					.trim() + ": " + meineSeite.getValue());
		}
	}

	/**
	 * noch für Testzweck zum direkten öffnen der richtigen Startseite 3 ================================================================
	 */
	private int StructSeitenErmitteln3(DocStruct inStrukturelement) {
		MetadataType mdt = this.myPrefs.getMetadataTypeByName("physPageNumber");
		List<? extends Metadata> listMetadaten = inStrukturelement.getAllMetadataByType(mdt);
		if (listMetadaten == null || listMetadaten.size() == 0) {
			return 0;
		}
		int rueckgabe = 0;
		for (Metadata meineSeite : listMetadaten) {
			rueckgabe = Integer.parseInt(meineSeite.getValue());
		}
		return rueckgabe;
	}

	/**
	 * die Paginierung ändern
	 */

	public String Paginierung() {

		int[] pageSelection = new int[alleSeitenAuswahl.length];
		for (int i = 0; i < alleSeitenAuswahl.length; i++) {
			pageSelection[i] = Integer.parseInt(alleSeitenAuswahl[i]);
		}

		Paginator.Mode mode;
		switch (paginierungSeitenProImage) {
		case 2:
			mode = Paginator.Mode.COLUMNS;
			break;
		case 3:
			mode = Paginator.Mode.FOLIATION;
			break;
		case 4:
			mode = Paginator.Mode.RECTOVERSO;
			break;
		case 5:
			mode = Paginator.Mode.RECTOVERSO_FOLIATION;
			break;
		default:
			mode = Paginator.Mode.PAGES;
		}

		Paginator.Type type;
		switch (Integer.parseInt(paginierungArt)) {
		case 1:
			type = Paginator.Type.ARABIC;
			break;
		case 2:
			type = Paginator.Type.ROMAN;
			break;
		case 6:
			type = Paginator.Type.FREETEXT;
			break;
		default:
			type = Paginator.Type.UNCOUNTED;
			break;
		}

		Paginator.Scope scope;
		switch (paginierungAbSeiteOderMarkierung) {
		case 1:
			scope = Paginator.Scope.FROMFIRST;
			break;
		default:
			scope = Paginator.Scope.SELECTED;
			break;

		}

		try {
			Paginator p = new Paginator().setPageSelection(pageSelection).setPagesToPaginate(alleSeitenNeu).setPaginationScope(scope)
					.setPaginationType(type).setPaginationMode(mode).setFictitious(fictitious).setPaginationStartValue(paginierungWert);
			p.run();
		} catch (IllegalArgumentException iae) {
			Helper.setFehlerMeldung("fehlerBeimEinlesen", iae.getMessage());
		}

		/*
		 * -------------------------------- zum Schluss nochmal alle Seiten neu einlesen --------------------------------
		 */
		alleSeitenAuswahl = null;
		retrieveAllImages();
		if (!SperrungAktualisieren()) {
			return "SperrungAbgelaufen";
		}

		return null;
	}
	
	
//	public String Paginierung() {
//		Pagination p = new Pagination(this.alleSeitenAuswahl, this.alleSeitenNeu, this.paginierungAbSeiteOderMarkierung, this.paginierungArt,
//				this.paginierungSeitenProImage, this.paginierungWert);
//		String result = p.doPagination();
//		/*
//		 * zum Schluss nochmal alle Seiten neu einlesen
//		 */
//		this.alleSeitenAuswahl = null;
//		retrieveAllImages();
//		if (!SperrungAktualisieren()) {
//			return "SperrungAbgelaufen";
//		}
//		return result;
//	}

	/**
	 * alle Knoten des Baums expanden oder collapsen ================================================================
	 */
	public String TreeExpand() {
		this.tree3.expandNodes(this.treeProperties.get("fullexpanded"));
		return "Metadaten3links";
	}

	/*
	 * ##################################################### ##################################################### ## ## Bilder-Anzeige ##
	 * ##################################################### ####################################################
	 */

	public String BildBlaetternVor() {
		BildErmitteln(1);
		return "";
	}

	public String BildBlaetternZurueck() {
		BildErmitteln(-1);
		return "";
	}

	public String BildBlaettern() {
		String parameter = Helper.getRequestParameter("Anzahl");
		if (parameter.equals("")) {
			parameter = "0";
		}
		int tempint = Integer.parseInt(parameter);
		BildErmitteln(tempint);
		return "";
	}

	public void rotateLeft() {
		if (this.myImageRotation < 90) {
			this.myImageRotation = 360;
		}
		this.myImageRotation = (this.myImageRotation - 90) % 360;
		BildErmitteln(0);
	}

	public void rotateRight() {
		this.myImageRotation = (this.myImageRotation + 90) % 360;
		BildErmitteln(0);
	}

	public String BildGeheZu() {
		int eingabe;
		try {
			eingabe = Integer.parseInt(this.bildNummerGeheZu);
		} catch (Exception e) {
			eingabe = this.myBildNummer;
		}

		BildErmitteln(eingabe - this.myBildNummer);
		return "";
	}

	public String BildZoomPlus() {
		this.myBildGroesse += 10;
		BildErmitteln(0);
		return "";
	}

	public String BildZoomMinus() {
		if (this.myBildGroesse > 10) {
			this.myBildGroesse -= 10;
		}
		BildErmitteln(0);
		return "";
	}

	public String getBild() {
		BildPruefen();
		/* Session ermitteln */
		FacesContext context = FacesContext.getCurrentInstance();
		HttpSession session = (HttpSession) context.getExternalContext().getSession(false);
		return ConfigMain.getTempImagesPath() + session.getId() + "_" + this.myBildCounter + ".png";
	}

    public List<String> getAllTifFolders() {
		return this.allTifFolders;
	}

	public void readAllTifFolders() throws IOException, InterruptedException, SwapException, DAOException {
		this.allTifFolders = new ArrayList<String>();
		File dir = new File(this.myProzess.getImagesDirectory());

		/* nur die _tif-Ordner anzeigen, die mit orig_ anfangen */
		// TODO: Remove this, we have several implementions of this, use an
		// existing one.
		FilenameFilter filterVerz = new FilenameFilter() {
			@Override
			public boolean accept(File indir, String name) {
				return (new File(indir + File.separator + name).isDirectory());
			}
		};

		String[] verzeichnisse = dir.list(filterVerz);
		for (int i = 0; i < verzeichnisse.length; i++) {
			this.allTifFolders.add(verzeichnisse[i]);
		}

		if (ConfigMain.getParameter("MetsEditorDefaultSuffix", null) != null) {
			String suffix = ConfigMain.getParameter("MetsEditorDefaultSuffix");
			for (String directory : this.allTifFolders) {
				if (directory.endsWith(suffix)) {
					this.currentTifFolder = directory;
					break;
				}
			}
		}

		if (!this.allTifFolders.contains(this.currentTifFolder)) {
			this.currentTifFolder = new File(this.myProzess.getImagesTifDirectory(true)).getName();
		}
	}

	 public void BildErmitteln(int welches) {
	        /*
	         * wenn die Bilder nicht angezeigt werden, brauchen wir auch das Bild nicht neu umrechnen
	         */
	        myLogger.trace("start BildErmitteln 1");
	        if (!this.bildAnzeigen) {
	            myLogger.trace("end BildErmitteln 1");
	            return;
	        }
	        myLogger.trace("ocr BildErmitteln");
	        this.ocrResult = "";

	        List<String> dataList = new ArrayList<String>();
	        myLogger.trace("dataList");
	        //      try {
	        dataList = this.imagehelper.getImageFiles(mydocument.getPhysicalDocStruct());
	        myLogger.trace("dataList 2");
	        //      } catch (InvalidImagesException e) {
	        //          myLogger.trace("dataList error");
	        //          myLogger.error("Images could not be read", e);
	        //          Helper.setFehlerMeldung("images could not be read", e);
	        //      }
	        if (dataList == null || dataList.isEmpty()) {
	            try {
	                createPagination();
	                dataList = this.imagehelper.getImageFiles(mydocument.getPhysicalDocStruct());
	            } catch (TypeNotAllowedForParentException e) {
	                myLogger.error(e);
	            } catch (SwapException e) {
	                myLogger.error(e);
	            } catch (DAOException e) {
	                myLogger.error(e);
	            } catch (IOException e) {
	                myLogger.error(e);
	            } catch (InterruptedException e) {
	                myLogger.error(e);
	            }
	        }
	        if (dataList != null && dataList.size() > 0) {
	            myLogger.trace("dataList not null");
	            this.myBildLetztes = dataList.size();
	            myLogger.trace("myBildLetztes");
	            for (int i = 0; i < dataList.size(); i++) {
	                myLogger.trace("file: " + i);
	                if (this.myBild == null) {
	                    this.myBild = dataList.get(0);
	                }
	                myLogger.trace("myBild: " + this.myBild);
	                String index = dataList.get(i).substring(0, dataList.get(i).lastIndexOf("."));
	                myLogger.trace("index: " + index);
	                String myPicture = this.myBild.substring(0, this.myBild.lastIndexOf("."));
	                myLogger.trace("myPicture: " + myPicture);
	                /* wenn das aktuelle Bild gefunden ist, das neue ermitteln */
	                if (index.equals(myPicture)) {
	                    myLogger.trace("index == myPicture");
	                    int pos = i + welches;
	                    myLogger.trace("pos: " + pos);
	                    /* aber keine Indexes ausserhalb des Array erlauben */
	                    if (pos < 0) {
	                        pos = 0;
	                    }
	                    if (pos > dataList.size() - 1) {
	                        pos = dataList.size() - 1;
	                    }
	                    if (this.currentTifFolder != null) {
	                        myLogger.trace("currentTifFolder: " + this.currentTifFolder);
	                        try {
	                            //                          dataList = this.imagehelper.getImageFiles(mydocument.getPhysicalDocStruct());
	                            dataList = this.imagehelper.getImageFiles(this.myProzess, this.currentTifFolder);
	                            if (dataList == null) {
	                                return;
	                            }
	                            //
	                        } catch (InvalidImagesException e1) {
	                            myLogger.trace("dataList error");
	                            myLogger.error("Images could not be read", e1);
	                            Helper.setFehlerMeldung("images could not be read", e1);
	                        }
	                    }
	                    //                  if (dataList == null) {
	                    //                      myLogger.trace("dataList: null");
	                    //                      return;
	                    //                  }
	                    /* das aktuelle tif erfassen */
	                    if (dataList.size() > pos) {
	                        this.myBild = dataList.get(pos);
	                    } else {
	                        this.myBild = dataList.get(dataList.size() - 1);
	                    }
	                    myLogger.trace("found myBild");
	                    /* die korrekte Seitenzahl anzeigen */
	                    this.myBildNummer = pos + 1;
	                    myLogger.trace("myBildNummer: " + this.myBildNummer);
	                    /* Pages-Verzeichnis ermitteln */
	                    String myPfad = ConfigMain.getTempImagesPathAsCompleteDirectory();
	                    myLogger.trace("myPfad: " + myPfad);
	                    /*
	                     * den Counter für die Bild-ID auf einen neuen Wert setzen, damit nichts gecacht wird
	                     */
	                    this.myBildCounter++;
	                    myLogger.trace("myBildCounter: " + this.myBildCounter);

	                    /* Session ermitteln */
	                    FacesContext context = FacesContext.getCurrentInstance();
	                    HttpSession session = (HttpSession) context.getExternalContext().getSession(false);
	                    String mySession = session.getId() + "_" + this.myBildCounter + ".png";
	                    myLogger.trace("facescontext");

	                    /* das neue Bild zuweisen */
	                    try {
	                        String tiffconverterpfad = this.myProzess.getImagesDirectory() + this.currentTifFolder + File.separator + this.myBild;
	                        myLogger.trace("tiffconverterpfad: " + tiffconverterpfad);
	                        if (!new File(tiffconverterpfad).exists()) {
	                            tiffconverterpfad = this.myProzess.getImagesTifDirectory(true) + this.myBild;
	                            Helper.setFehlerMeldung("formularOrdner:TifFolders", "", "image " + this.myBild + " does not exist in folder "
	                                    + this.currentTifFolder + ", using image from " + new File(this.myProzess.getImagesTifDirectory(true)).getName());
	                        }
	                        this.imagehelper.scaleFile(tiffconverterpfad, myPfad + mySession, this.myBildGroesse, this.myImageRotation);
	                        myLogger.trace("scaleFile");
	                    } catch (Exception e) {
	                        Helper.setFehlerMeldung("could not found image folder", e);
	                        myLogger.error(e);
	                    }
	                    break;
	                }
	            }
	        }
	        BildPruefen();
	    }

	private void BildPruefen() {
		/* wenn bisher noch kein Bild da ist, das erste nehmen */
		boolean exists = false;
		try {
			if (this.currentTifFolder != null && this.myBild != null) {
				exists = (new File(this.myProzess.getImagesDirectory() + this.currentTifFolder + File.separator + this.myBild)).exists();
			} 
		} catch (Exception e) {
			this.myBildNummer = -1;
			myLogger.error(e);
		}
		/* wenn das Bild nicht existiert, den Status ändern */
		if (!exists) {
			this.myBildNummer = -1;
		}
	}

	/*
	 * ##################################################### ##################################################### ## ## Sperrung der Metadaten
	 * aktualisieren oder prüfen ## ##################################################### ####################################################
	 */

	private boolean SperrungAktualisieren() {
		/*
		 * wenn die Sperrung noch aktiv ist und auch für den aktuellen Nutzer gilt, Sperrung aktualisieren
		 */
		if (MetadatenSperrung.isLocked(this.myProzess.getId().intValue())
				&& this.sperrung.getLockBenutzer(this.myProzess.getId().intValue()).equals(this.myBenutzerID)) {
			this.sperrung.setLocked(this.myProzess.getId().intValue(), this.myBenutzerID);
			return true;
		} else {
			return false;
		}
	}

	private void SperrungAufheben() {
		if (MetadatenSperrung.isLocked(this.myProzess.getId().intValue())
				&& this.sperrung.getLockBenutzer(this.myProzess.getId().intValue()).equals(this.myBenutzerID)) {
			this.sperrung.setFree(this.myProzess.getId().intValue());
		}
	}

	/*
	 * ##################################################### ##################################################### ## ## Navigationsanweisungen ##
	 * ##################################################### ####################################################
	 */

	/**
	 * zurück zur Startseite, Metadaten vorher freigeben
	 */
	public String goMain() {
		SperrungAufheben();
		return "newMain";
	}

	/**
	 * zurück gehen
	 */
	public String goZurueck() {
		SperrungAufheben();
		return this.zurueck;
	}

	/*
	 * ##################################################### ##################################################### ## ## Transliteration bestimmter
	 * Felder ## ##################################################### ####################################################
	 */

	public String Transliterieren() {
		Metadata md = this.curMetadatum.getMd();

		/*
		 * -------------------------------- wenn es ein russischer Titel ist, dessen Transliterierungen anzeigen --------------------------------
		 */
		if (md.getType().getName().equals("RUSMainTitle")) {
			Transliteration trans = new Transliteration();

			try {
				MetadataType mdt = this.myPrefs.getMetadataTypeByName("MainTitleTransliterated");
				Metadata mdDin = new Metadata(mdt);
				Metadata mdIso = new Metadata(mdt);
				mdDin.setValue(trans.transliterate_din(md.getValue()));
				mdIso.setValue(trans.transliterate_iso(md.getValue()));

				this.myDocStruct.addMetadata(mdDin);
				this.myDocStruct.addMetadata(mdIso);
			} catch (MetadataTypeNotAllowedException e) {
				myLogger.error("Fehler beim Hinzufügen der Transliterationen (MetadataTypeNotAllowedException): " + e.getMessage());
			}
		}
		MetadatenalsBeanSpeichern(this.myDocStruct);

		/* zum Schluss die Sperrung aktualisieren */
		if (!SperrungAktualisieren()) {
			return "SperrungAbgelaufen";
		}
		return "";
	}

	public String TransliterierenPerson() {
		Person md = this.curPerson.getP();

		/*
		 * -------------------------------- wenn es ein russischer Autor ist, dessen Transliterierungen anlegen --------------------------------
		 */
		if (md.getRole().equals("Author")) {
			Transliteration trans = new Transliteration();
			try {
				MetadataType mdtDin = this.myPrefs.getMetadataTypeByName("AuthorTransliteratedDIN");
				MetadataType mdtIso = this.myPrefs.getMetadataTypeByName("AuthorTransliteratedISO");
				Person mdDin = new Person(mdtDin);
				Person mdIso = new Person(mdtIso);

				mdDin.setFirstname(trans.transliterate_din(md.getFirstname()));
				mdDin.setLastname(trans.transliterate_din(md.getLastname()));
				mdIso.setFirstname(trans.transliterate_iso(md.getFirstname()));
				mdIso.setLastname(trans.transliterate_iso(md.getLastname()));
				mdDin.setRole("AuthorTransliteratedDIN");
				mdIso.setRole("AuthorTransliteratedISO");

				this.myDocStruct.addPerson(mdDin);
				this.myDocStruct.addPerson(mdIso);
			} catch (MetadataTypeNotAllowedException e) {
				myLogger.error("Fehler beim Hinzufügen der Transliterationen (MetadataTypeNotAllowedException): " + e.getMessage());
			}
		}
		MetadatenalsBeanSpeichern(this.myDocStruct);

		/* zum Schluss die Sperrung aktualisieren */
		if (!SperrungAktualisieren()) {
			return "SperrungAbgelaufen";
		}
		return "";
	}

	/*
	 * ##################################################### ##################################################### ## ## aus einer Liste von PPNs
	 * Strukturelemente aus dem Opac ## holen und dem aktuellen Strukturelement unterordnen ## #####################################################
	 * ####################################################
	 */

	/**
	 * mehrere PPNs aus dem Opac abfragen und dem aktuellen Strukturelement unterordnen
	 * ================================================================
	 */
	public String AddAdditionalOpacPpns() {
		StringTokenizer tokenizer = new StringTokenizer(this.additionalOpacPpns, "\r\n");
		while (tokenizer.hasMoreTokens()) {
			String tok = tokenizer.nextToken();
			try {
                ConfigOpacCatalogue coc = new ConfigOpac().getCatalogueByName(opacKatalog);
                IOpacPlugin iopac = (IOpacPlugin) PluginLoader.getPluginByTitle(PluginType.Opac, coc.getOpacType());

                Fileformat addrdf = iopac.search(this.opacSuchfeld, tok, coc, this.myPrefs);
				if (addrdf != null) {
					this.myDocStruct.addChild(addrdf.getDigitalDocument().getLogicalDocStruct());
					MetadatenalsTree3Einlesen1();
				} else {
					Helper.setMeldung(null, "Opac abgefragt: ", "kein Ergebnis");
				}
			} catch (Exception e) {
			}
		}
		return "Metadaten3links";
	}

	/**
	 * eine PPN aus dem Opac abfragen und dessen Metadaten dem aktuellen Strukturelement zuweisen
	 * ================================================================
	 */
	public String AddMetadaFromOpacPpn() {
		StringTokenizer tokenizer = new StringTokenizer(this.additionalOpacPpns, "\r\n");
		while (tokenizer.hasMoreTokens()) {
			String tok = tokenizer.nextToken();
			try {
                ConfigOpacCatalogue coc = new ConfigOpac().getCatalogueByName(opacKatalog);
                IOpacPlugin iopac = (IOpacPlugin) PluginLoader.getPluginByTitle(PluginType.Opac, coc.getOpacType());
                Fileformat addrdf = iopac.search(this.opacSuchfeld, tok, coc, this.myPrefs);
				if (addrdf != null) {

					/* die Liste aller erlaubten Metadatenelemente erstellen */
					List<String> erlaubte = new ArrayList<String>();
					for (Iterator<MetadataType> it = this.myDocStruct.getAddableMetadataTypes().iterator(); it.hasNext();) {
						MetadataType mt = it.next();
						erlaubte.add(mt.getName());
					}

					/*
					 * wenn der Metadatentyp in der Liste der erlaubten Typen, dann hinzufügen
					 */
					for (Iterator<Metadata> it = addrdf.getDigitalDocument().getLogicalDocStruct().getAllMetadata().iterator(); it.hasNext();) {
						Metadata m = it.next();
						if (erlaubte.contains(m.getType().getName())) {
							this.myDocStruct.addMetadata(m);
						}
					}
					
                    for (Iterator<Person> it = addrdf.getDigitalDocument().getLogicalDocStruct().getAllPersons().iterator(); it.hasNext();) {
                        Person m = it.next();
                        if (erlaubte.contains(m.getType().getName())) {
                            this.myDocStruct.addPerson(m);
                        }
                    }

					MetadatenalsTree3Einlesen1();
				} else {
					Helper.setMeldung(null, "Opac abgefragt: ", "kein Ergebnis");
				}
			} catch (Exception e) {

			}
		}
		MetadatenalsBeanSpeichern(this.myDocStruct);
		this.modusAnsicht = "Metadaten";
		return "";
	}

	/*
	 * ##################################################### ##################################################### ## ## Metadatenvalidierung ##
	 * ##################################################### ####################################################
	 */

	public void Validate() {
		MetadatenVerifizierung mv = new MetadatenVerifizierung();
		mv.validate(this.gdzfile, this.myPrefs, this.myProzess);
		MetadatenalsBeanSpeichern(this.myDocStruct);
	}

	/*
	 * ##################################################### ##################################################### ## ## Auswahl der Seiten über Ajax
	 * ## ##################################################### ####################################################
	 */

	public String getAjaxSeiteStart() {
		return this.ajaxSeiteStart;
	}

	public void setAjaxSeiteStart(String ajaxSeiteStart) {
		this.ajaxSeiteStart = ajaxSeiteStart;
	}

	public String getAjaxSeiteEnde() {
		return this.ajaxSeiteEnde;
	}

	public void setAjaxSeiteEnde(String ajaxSeiteEnde) {
		this.ajaxSeiteEnde = ajaxSeiteEnde;
	}

	public String getPagesEnd() {
		return this.pagesEnd;
	}

	public String getPagesStart() {
		return this.pagesStart;
	}

	public void setPagesEnd(String pagesEnd) {
		this.pagesEnd = pagesEnd;
	}

	public void setPagesStart(String pagesStart) {
		this.pagesStart = pagesStart;
	}

	public void CurrentStartpage() {
		for (int i = 0; i < this.alleSeiten.length; i++) {
			SelectItem si = this.alleSeiten[i];
			if (si.getValue().equals(String.valueOf(this.pageNumber))) {
				this.pagesStart = si.getLabel();
			}
		}
	}

	public void CurrentEndpage() {
		for (int i = 0; i < this.alleSeiten.length; i++) {
			SelectItem si = this.alleSeiten[i];
			if (si.getValue().equals(String.valueOf(this.pageNumber))) {
				this.pagesEnd = si.getLabel();
			}
		}
	}

	private int pageNumber = 0;

	public int getPageNumber() {
		return this.pageNumber;
	}

	public void setPageNumber(int pageNumber) {
		this.pageNumber = pageNumber - 1;

	}

	public List<String> getAjaxAlleSeiten(String prefix) {
		myLogger.debug("Ajax-Liste abgefragt");
		List<String> li = new ArrayList<String>();
		if (this.alleSeiten != null && this.alleSeiten.length > 0) {
			for (int i = 0; i < this.alleSeiten.length; i++) {
				SelectItem si = this.alleSeiten[i];
				if (si.getLabel().contains(prefix)) {
					li.add(si.getLabel());
				}
			}
		}
		return li;
	}

	/**
	 * die Seiten über die Ajax-Felder festlegen ================================================================
	 */
	public void AjaxSeitenStartUndEndeSetzen() {
		boolean startseiteOk = false;
		boolean endseiteOk = false;

		/*
		 * alle Seiten durchlaufen und prüfen, ob die eingestellte Seite überhaupt existiert
		 */
		for (int i = 0; i < this.alleSeiten.length; i++) {
			SelectItem si = this.alleSeiten[i];
			if (si.getLabel().equals(this.ajaxSeiteStart)) {
				startseiteOk = true;
				this.alleSeitenAuswahl_ersteSeite = (String) si.getValue();
			}
			if (si.getLabel().equals(this.ajaxSeiteEnde)) {
				endseiteOk = true;
				this.alleSeitenAuswahl_letzteSeite = (String) si.getValue();
			}
		}

		/* wenn die Seiten ok sind */
		if (startseiteOk && endseiteOk) {
			SeitenStartUndEndeSetzen();
		} else {
			Helper.setFehlerMeldung("Selected image(s) unavailable");
		}
	}

	/**
	 * die erste und die letzte Seite festlegen und alle dazwischen zuweisen ================================================================
	 */
	public String SeitenStartUndEndeSetzen() {
		if (!SperrungAktualisieren()) {
			return "SperrungAbgelaufen";
		}
		int anzahlAuswahl = Integer.parseInt(this.alleSeitenAuswahl_letzteSeite) - Integer.parseInt(this.alleSeitenAuswahl_ersteSeite) + 1;
		if (anzahlAuswahl > 0) {
			/* alle bisher zugewiesenen Seiten entfernen */
			this.myDocStruct.getAllToReferences().clear();
			int zaehler = 0;
			while (zaehler < anzahlAuswahl) {
				this.myDocStruct.addReferenceTo(this.alleSeitenNeu[Integer.parseInt(this.alleSeitenAuswahl_ersteSeite) + zaehler].getMd()
						.getDocStruct(), "logical_physical");
				zaehler++;
			}
		}
		StructSeitenErmitteln(this.myDocStruct);
		return null;
	}

	/**
	 * die erste und die letzte Seite festlegen und alle dazwischen zuweisen ================================================================
	 */

	public String SeitenVonChildrenUebernehmen() {
		if (!SperrungAktualisieren()) {
			return "SperrungAbgelaufen";
		}

		/* alle Kinder des aktuellen DocStructs durchlaufen */
		this.myDocStruct.getAllReferences("to").removeAll(this.myDocStruct.getAllReferences("to"));
		if (this.myDocStruct.getAllChildren() != null) {
			for (Iterator<DocStruct> iter = this.myDocStruct.getAllChildren().iterator(); iter.hasNext();) {
				DocStruct child = iter.next();
				List<Reference> childRefs = child.getAllReferences("to");
				for (Reference toAdd : childRefs) {
					boolean match = false;
					for (Reference ref : this.myDocStruct.getAllReferences("to")) {
						if (ref.getTarget().equals(toAdd.getTarget())) {
							match = true;
							break;
						}
					}
					if (!match) {
						this.myDocStruct.getAllReferences("to").add(toAdd);
					}

				}
			}
		}
		StructSeitenErmitteln(this.myDocStruct);
		return null;
	}

	/**
	 * die erste und die letzte Seite festlegen und alle dazwischen zuweisen ================================================================
	 */
	public String BildErsteSeiteAnzeigen() {
        //        this.bildAnzeigen = true;
        //        if (this.treeProperties.get("showpagesasajax")) {
        //            for (int i = 0; i < this.alleSeiten.length; i++) {
        //                SelectItem si = this.alleSeiten[i];
        //                if (si.getLabel().equals(this.ajaxSeiteStart)) {
        //                    this.alleSeitenAuswahl_ersteSeite = (String) si.getValue();
        //                    break;
        //                }
        //            }
        //        }
        //        try {
        //            int pageNumber = Integer.parseInt(this.alleSeitenAuswahl_ersteSeite) - this.myBildNummer + 1;
        //            BildErmitteln(pageNumber);
        myBild = null;
        BildErmitteln(0);
        //        } catch (Exception e) {
        //
        //        }
		return "";
	}

	/**
	 * die erste und die letzte Seite festlegen und alle dazwischen zuweisen ================================================================
	 */
	public String BildLetzteSeiteAnzeigen() {
		this.bildAnzeigen = true;
		if (this.treeProperties.get("showpagesasajax")) {
			for (int i = 0; i < this.alleSeiten.length; i++) {
				SelectItem si = this.alleSeiten[i];
				if (si.getLabel().equals(this.ajaxSeiteEnde)) {
					this.alleSeitenAuswahl_letzteSeite = (String) si.getValue();
					break;
				}
			}
		}
		try {
			int pageNumber = Integer.parseInt(this.alleSeitenAuswahl_letzteSeite) - this.myBildNummer + 1;
			BildErmitteln(pageNumber);
		} catch (Exception e) {

		}
		return "";
	}

	/**
	 * ausgewählte Seiten dem aktuellen Strukturelement hinzufügen ================================================================
	 */
	public String SeitenHinzu() {
		/* alle markierten Seiten durchlaufen */
		for (int i = 0; i < this.alleSeitenAuswahl.length; i++) {
			int aktuelleID = Integer.parseInt(this.alleSeitenAuswahl[i]);

			boolean schonEnthalten = false;

			/*
			 * wenn schon References vorhanden, prüfen, ob schon enthalten, erst dann zuweisen
			 */
			if (this.myDocStruct.getAllToReferences("logical_physical") != null) {
				for (Iterator<Reference> iter = this.myDocStruct.getAllToReferences("logical_physical").iterator(); iter.hasNext();) {
					Reference obj = iter.next();
					if (obj.getTarget() == this.alleSeitenNeu[aktuelleID].getMd().getDocStruct()) {
						schonEnthalten = true;
						break;
					}
				}
			}

			if (!schonEnthalten) {
				this.myDocStruct.addReferenceTo(this.alleSeitenNeu[aktuelleID].getMd().getDocStruct(), "logical_physical");
			}
		}
		StructSeitenErmitteln(this.myDocStruct);
		this.alleSeitenAuswahl = null;
		if (!SperrungAktualisieren()) {
			return "SperrungAbgelaufen";
		}
		return null;
	}

	/**
	 * ausgewählte Seiten aus dem Strukturelement entfernen ================================================================
	 */
	public String SeitenWeg() {
		for (int i = 0; i < this.structSeitenAuswahl.length; i++) {
			int aktuelleID = Integer.parseInt(this.structSeitenAuswahl[i]);
			this.myDocStruct.removeReferenceTo(this.structSeitenNeu[aktuelleID].getMd().getDocStruct());
		}
		StructSeitenErmitteln(this.myDocStruct);
		this.structSeitenAuswahl = null;
		if (!SperrungAktualisieren()) {
			return "SperrungAbgelaufen";
		}
		return null;
	}

	/*
	 * ##################################################### ##################################################### ## ## OCR ##
	 * ##################################################### ####################################################
	 */

	public boolean isShowOcrButton() {
		return ConfigMain.getBooleanParameter("showOcrButton");
	}

	public void showOcrResult() {
		String myOcrUrl = getOcrBasisUrl(this.myBildNummer);
		HttpClient client = new HttpClient();
		GetMethod method = new GetMethod(myOcrUrl);
		try {
			int statusCode = client.executeMethod(method);
			if (statusCode != HttpStatus.SC_OK) {
				this.ocrResult = "HttpStatus nicht ok";
				return;
			}
			this.ocrResult = method.getResponseBodyAsString();
		} catch (HttpException e) {
			this.ocrResult = "Fatal protocol violation: " + e.getMessage();
		} catch (IOException e) {
			this.ocrResult = "Fatal transport error: " + e.getMessage();
		} finally {
			method.releaseConnection();
		}
	}

	public String getOcrResult() {
		return this.ocrResult;
	}

	public String getOcrAcdress() {
		int startseite = -1;
		int endseite = -1;
		if (this.structSeiten != null) {
			for (int i = 0; i < this.structSeiten.length; i++) {
				SelectItem si = this.structSeiten[i];
				int temp = Integer.parseInt(si.getLabel().substring(0, si.getLabel().indexOf(":")));
				if (startseite == -1 || startseite > temp) {
					startseite = temp;
				}
				if (endseite == -1 || endseite < temp) {
					endseite = temp;
				}
			}
		}
		return getOcrBasisUrl(startseite, endseite);
	}

	private String getOcrBasisUrl(int... seiten) {
		String url = ConfigMain.getParameter("ocrUrl");
		VariableReplacer replacer = new VariableReplacer(this.mydocument, this.myPrefs, this.myProzess, null);
		url = replacer.replace(url);
		url += "/&imgrange=" + seiten[0];
		if (seiten.length > 1) {
			url += "-" + seiten[1];
		}
		return url;
	}

	/*
	 * ##################################################### ##################################################### ## ## Getter und Setter ##
	 * ##################################################### ####################################################
	 */

	public int getBildNummer() {
		return this.myBildNummer;
	}

	public void setBildNummer(int inBild) {
	}

	public int getBildLetztes() {
		return this.myBildLetztes;
	}

	public int getBildGroesse() {
		return this.myBildGroesse;
	}

	public void setBildGroesse(int myBildGroesse) {
		this.myBildGroesse = myBildGroesse;
	}

	public String getTempTyp() {
		if (this.selectedMetadatum == null) {
			getAddableMetadataTypes();
			this.selectedMetadatum = this.tempMetadatumList.get(0);
		}
		return this.selectedMetadatum.getMd().getType().getName();
	}

	public MetadatumImpl getSelectedMetadatum() {
		return this.selectedMetadatum;
	}

	public void setSelectedMetadatum(MetadatumImpl newMeta) {
		this.selectedMetadatum = newMeta;
	}

	public void setTempTyp(String tempTyp) {
		MetadataType mdt = this.myPrefs.getMetadataTypeByName(tempTyp);
		try {
>>>>>>> 53a91228
			Metadata md = new Metadata(mdt);
			this.selectedMetadatum = new MetadatumImpl(md, this.myMetadaten.size() + 1, this.myPrefs, this.myProzess);
		} catch (MetadataTypeNotAllowedException e) {
			myLogger.error(e.getMessage());
		}
		this.tempTyp = tempTyp;
	}

	public MetadatumImpl getMetadatum() {

		if (this.selectedMetadatum == null) {
			getAddableMetadataTypes();
			this.selectedMetadatum = this.tempMetadatumList.get(0);
		}
		return this.selectedMetadatum;
	}

	public void setMetadatum(MetadatumImpl meta) {
		this.selectedMetadatum = meta;
	}

	public String getOutputType() {
		return this.selectedMetadatum.getOutputType();
	}

	public String getTempWert() {
		return this.tempWert;
	}

	public void setTempWert(String tempWert) {
		this.tempWert = tempWert;
	}

	public boolean isModusHinzufuegen() {
		return this.modusHinzufuegen;
	}

	public void setModusHinzufuegen(boolean modusHinzufuegen) {
		this.modusHinzufuegen = modusHinzufuegen;
	}

	public boolean isModusHinzufuegenPerson() {
		return this.modusHinzufuegenPerson;
	}

	public void setModusHinzufuegenPerson(boolean modusHinzufuegenPerson) {
		this.modusHinzufuegenPerson = modusHinzufuegenPerson;
	}

	public String getTempPersonNachname() {
		return this.tempPersonNachname;
	}

	public void setTempPersonNachname(String tempPersonNachname) {
		this.tempPersonNachname = tempPersonNachname;
	}

	public String getTempPersonRolle() {
		return this.tempPersonRolle;
	}

	public void setTempPersonRolle(String tempPersonRolle) {
		this.tempPersonRolle = tempPersonRolle;
	}

	public String getTempPersonVorname() {
		return this.tempPersonVorname;
	}

	public void setTempPersonVorname(String tempPersonVorname) {
		this.tempPersonVorname = tempPersonVorname;
	}

	public String[] getAlleSeitenAuswahl() {
		return this.alleSeitenAuswahl;
	}

	public void setAlleSeitenAuswahl(String[] alleSeitenAuswahl) {
		this.alleSeitenAuswahl = alleSeitenAuswahl;
	}

	public SelectItem[] getAlleSeiten() {
		return this.alleSeiten;
	}

	public SelectItem[] getStructSeiten() {
		if (this.structSeiten.length > 0 && this.structSeiten[0] == null) {
			return new SelectItem[0];
		} else {
			return this.structSeiten;
		}
	}

	public String[] getStructSeitenAuswahl() {
		return this.structSeitenAuswahl;
	}

	public void setStructSeitenAuswahl(String[] structSeitenAuswahl) {
		this.structSeitenAuswahl = structSeitenAuswahl;
	}

	public Prozess getMyProzess() {
		return this.myProzess;
	}

	public String getModusAnsicht() {
		return this.modusAnsicht;
	}

	public void setModusAnsicht(String modusAnsicht) {
		this.modusAnsicht = modusAnsicht;
	}

	public String getPaginierungWert() {
		return this.paginierungWert;
	}

	public void setPaginierungWert(String paginierungWert) {
		this.paginierungWert = paginierungWert;
	}

	public int getPaginierungAbSeiteOderMarkierung() {
		return this.paginierungAbSeiteOderMarkierung;
	}

	public void setPaginierungAbSeiteOderMarkierung(int paginierungAbSeiteOderMarkierung) {
		this.paginierungAbSeiteOderMarkierung = paginierungAbSeiteOderMarkierung;
	}

	public String getPaginierungArt() {
		return this.paginierungArt;
	}

	public void setPaginierungArt(String paginierungArt) {
		this.paginierungArt = paginierungArt;
	}

	public boolean isBildAnzeigen() {
		return this.bildAnzeigen;
	}

	public void BildAnzeigen() {
		this.bildAnzeigen = !this.bildAnzeigen;
		if (this.bildAnzeigen) {
			try {
				BildErmitteln(0);
			} catch (Exception e) {
				Helper.setFehlerMeldung("Error while generating image", e.getMessage());
				myLogger.error(e);
			}
		}
	}

	public String getAddDocStructType1() {
		return this.addDocStructType1;
	}

	public void setAddDocStructType1(String addDocStructType1) {
		this.addDocStructType1 = addDocStructType1;
	}

	public String getAddDocStructType2() {
		return this.addDocStructType2;
	}

	public void setAddDocStructType2(String addDocStructType2) {
		this.addDocStructType2 = addDocStructType2;
	}

	public String getBildNummerGeheZu() {
		return "";
	}

	public void setBildNummerGeheZu(String bildNummerGeheZu) {
		this.bildNummerGeheZu = bildNummerGeheZu;
	}

	public boolean isNurLesenModus() {
		return this.nurLesenModus;
	}

	public void setNurLesenModus(boolean nurLesenModus) {
		this.nurLesenModus = nurLesenModus;
	}

	public boolean isBildZuStrukturelement() {
		return this.bildZuStrukturelement;
	}

	public void setBildZuStrukturelement(boolean bildZuStrukturelement) {
		this.bildZuStrukturelement = bildZuStrukturelement;
	}

	public String getNeuesElementWohin() {
		if (this.neuesElementWohin == null || this.neuesElementWohin == "") {
			this.neuesElementWohin = "1";
		}
		return this.neuesElementWohin;
	}

	public void setNeuesElementWohin(String inNeuesElementWohin) {
		if (inNeuesElementWohin == null || inNeuesElementWohin.equals("")) {
			this.neuesElementWohin = "1";
		} else {
			this.neuesElementWohin = inNeuesElementWohin;
		}
	}

	public String getAlleSeitenAuswahl_ersteSeite() {
		return this.alleSeitenAuswahl_ersteSeite;
	}

	public void setAlleSeitenAuswahl_ersteSeite(String alleSeitenAuswahl_ersteSeite) {
		this.alleSeitenAuswahl_ersteSeite = alleSeitenAuswahl_ersteSeite;
	}

	public String getAlleSeitenAuswahl_letzteSeite() {
		return this.alleSeitenAuswahl_letzteSeite;
	}

	public void setAlleSeitenAuswahl_letzteSeite(String alleSeitenAuswahl_letzteSeite) {
		this.alleSeitenAuswahl_letzteSeite = alleSeitenAuswahl_letzteSeite;
	}

	public List<TreeNode> getStrukturBaum3() {
		if (this.tree3 != null) {
			return this.tree3.getChildrenAsList();
		} else {
			return new ArrayList<TreeNode>();
		}
	}

	public List<TreeNode> getStrukturBaum3Alle() {
		if (this.tree3 != null) {
			return this.tree3.getChildrenAsListAlle();
		} else {
			return new ArrayList<TreeNode>();
		}
	}

	public boolean isModusStrukturelementVerschieben() {
		return this.modusStrukturelementVerschieben;
	}

	public void setModusStrukturelementVerschieben(boolean modusStrukturelementVerschieben) {
		this.modusStrukturelementVerschieben = modusStrukturelementVerschieben;

		// wenn der Verschiebevorgang gestartet werden soll, dann in allen
		// DocStructs prüfen
		// ob das aktuelle Strukturelement dort eingefügt werden darf
		if (this.modusStrukturelementVerschieben) {
			TreeDurchlaufen(this.tree3);
		}
	}

	@SuppressWarnings("rawtypes")
	private void TreeDurchlaufen(TreeNodeStruct3 inTreeStruct) {
		DocStruct temp = inTreeStruct.getStruct();
		if (inTreeStruct.getStruct() == this.myDocStruct) {
			inTreeStruct.setSelected(true);
		} else {
			inTreeStruct.setSelected(false);
		}

		// alle erlaubten Typen durchlaufen
		for (Iterator<String> iter = temp.getType().getAllAllowedDocStructTypes().iterator(); iter.hasNext();) {
			String dst = iter.next();
			if (this.myDocStruct.getType().getName().equals(dst)) {
				inTreeStruct.setEinfuegenErlaubt(true);
				break;
			}
		}

		for (Iterator iter = inTreeStruct.getChildren().iterator(); iter.hasNext();) {
			TreeNodeStruct3 kind = (TreeNodeStruct3) iter.next();
			TreeDurchlaufen(kind);
		}
	}

	public void setTempStrukturelement(DocStruct tempStrukturelement) {
		this.tempStrukturelement = tempStrukturelement;
	}

	public List<MetadatumImpl> getMyMetadaten() {
		return this.myMetadaten;
	}

	public void setMyMetadaten(List<MetadatumImpl> myMetadaten) {
		this.myMetadaten = myMetadaten;
	}

	public List<MetaPerson> getMyPersonen() {
		return this.myPersonen;
	}

	public void setMyPersonen(List<MetaPerson> myPersonen) {
		this.myPersonen = myPersonen;
	}

	public MetadatumImpl getCurMetadatum() {
		return this.curMetadatum;
	}

	public void setCurMetadatum(MetadatumImpl curMetadatum) {
		this.curMetadatum = curMetadatum;
	}

	public MetaPerson getCurPerson() {
		return this.curPerson;
	}

	public void setCurPerson(MetaPerson curPerson) {
		this.curPerson = curPerson;
	}

	public String getAdditionalOpacPpns() {
		return this.additionalOpacPpns;
	}

	public void setAdditionalOpacPpns(String additionalOpacPpns) {
		this.additionalOpacPpns = additionalOpacPpns;
	}

	public boolean isTreeReloaden() {
		return this.treeReloaden;
	}

	public void setTreeReloaden(boolean treeReloaden) {
		this.treeReloaden = treeReloaden;
	}

	public HashMap<String, Boolean> getTreeProperties() {
		return this.treeProperties;
	}

	public void setTreeProperties(HashMap<String, Boolean> treeProperties) {
		this.treeProperties = treeProperties;
	}

	public String getOpacKatalog() {
		return this.opacKatalog;
	}

	public void setOpacKatalog(String opacKatalog) {
		this.opacKatalog = opacKatalog;
	}

	public String getOpacSuchfeld() {
		return this.opacSuchfeld;
	}

	public void setOpacSuchfeld(String opacSuchfeld) {
		this.opacSuchfeld = opacSuchfeld;
	}

	public int getPaginierungSeitenProImage() {
		return this.paginierungSeitenProImage;
	}

	public void setPaginierungSeitenProImage(int paginierungSeitenProImage) {
		this.paginierungSeitenProImage = paginierungSeitenProImage;
	}

	public String getCurrentTifFolder() {
		return this.currentTifFolder;
	}

	public void setCurrentTifFolder(String currentTifFolder) {
		this.currentTifFolder = currentTifFolder;
	}

	public List<String> autocomplete(Object suggest) {
		String pref = (String) suggest;
		ArrayList<String> result = new ArrayList<String>();
		ArrayList<String> alle = new ArrayList<String>();
		for (SelectItem si : this.alleSeiten) {
			alle.add(si.getLabel());
		}

		Iterator<String> iterator = alle.iterator();
		while (iterator.hasNext()) {
			String elem = iterator.next();
			if (elem != null && elem.contains(pref) || "".equals(pref)) {
				result.add(elem);
			}
		}
		return result;
	}

	public boolean getIsNotRootElement() {
		if (this.myDocStruct != null) {
			if (this.myDocStruct.getParent() == null) {
				return false;
			}
		}
		return true;
	}
	
	public boolean getFictitious() {
		return fictitious;
	}

	public void setFictitious(boolean fictitious) {
		this.fictitious = fictitious;
	}

    public String getCurrentRepresentativePage() {
        return currentRepresentativePage;
    }

    public void setCurrentRepresentativePage(String currentRepresentativePage) {
        this.currentRepresentativePage = currentRepresentativePage;
    }

    private void switchFileNames(DocStruct firstpage, DocStruct secondpage) {
        String firstFile = firstpage.getImageName();
        String otherFile = secondpage.getImageName();

        firstpage.setImageName(otherFile);
        secondpage.setImageName(firstFile);
    }

    public void moveSeltectedPagesUp() {
        List<Integer> selectedPages = new ArrayList<Integer>();
        List<DocStruct> allPages = mydocument.getPhysicalDocStruct().getAllChildren();
        List<String> pageNoList = Arrays.asList(alleSeitenAuswahl);
        for (String order : pageNoList) {
            int currentPhysicalPageNo = Integer.parseInt(order);
            if (currentPhysicalPageNo == 0) {
                break;
            }
            selectedPages.add(currentPhysicalPageNo);
        }

        if (selectedPages.isEmpty()) {
            return;
        }
        List<String> newSelectionList = new ArrayList<String>();
        for (Integer pageIndex : selectedPages) {
            DocStruct firstpage = allPages.get(pageIndex - 1);
            DocStruct secondpage = allPages.get(pageIndex);
            switchFileNames(firstpage, secondpage);
            newSelectionList.add(String.valueOf(pageIndex - 1));
        }

        alleSeitenAuswahl = newSelectionList.toArray(new String[newSelectionList.size()]);

        retrieveAllImages();
        BildErmitteln(0);
    }

    public void moveSeltectedPagesDown() {
        List<Integer> selectedPages = new ArrayList<Integer>();
        List<DocStruct> allPages = mydocument.getPhysicalDocStruct().getAllChildren();
        List<String> pagesList = Arrays.asList(alleSeitenAuswahl);
        Collections.reverse(pagesList);
        for (String order : pagesList) {
            int currentPhysicalPageNo = Integer.parseInt(order);
            if (currentPhysicalPageNo + 1 == alleSeiten.length) {
                break;
            }
            selectedPages.add(currentPhysicalPageNo);
        }

        if (selectedPages.isEmpty()) {
            return;
        }
        List<String> newSelectionList = new ArrayList<String>();
        for (Integer pageIndex : selectedPages) {
            DocStruct firstpage = allPages.get(pageIndex + 1);
            DocStruct secondpage = allPages.get(pageIndex);
            switchFileNames(firstpage, secondpage);
            newSelectionList.add(String.valueOf(pageIndex + 1));
        }

        alleSeitenAuswahl = newSelectionList.toArray(new String[newSelectionList.size()]);
        retrieveAllImages();
        BildErmitteln(0);
    }

    public void deleteSeltectedPages() {
        List<Integer> selectedPages = new ArrayList<Integer>();
        List<DocStruct> allPages = mydocument.getPhysicalDocStruct().getAllChildren();
        List<String> pagesList = Arrays.asList(alleSeitenAuswahl);
        Collections.reverse(pagesList);
        for (String order : pagesList) {
            int currentPhysicalPageNo = Integer.parseInt(order);
            selectedPages.add(currentPhysicalPageNo);
        }

        if (selectedPages.isEmpty()) {
            return;
        }

        for (Integer pageIndex : selectedPages) {

            DocStruct pageToRemove = allPages.get(pageIndex);
            String imagename = pageToRemove.getImageName();

            removeImage(imagename);
            //            try {
            mydocument.getFileSet().removeFile(pageToRemove.getAllContentFiles().get(0));
            //                pageToRemove.removeContentFile(pageToRemove.getAllContentFiles().get(0));
            //            } catch (ContentFileNotLinkedException e) {
            //                myLogger.error(e);
            //            }

            mydocument.getPhysicalDocStruct().removeChild(pageToRemove);
            List<Reference> refs = new ArrayList<Reference>(pageToRemove.getAllFromReferences());
            for (ugh.dl.Reference ref : refs) {
                ref.getSource().removeReferenceTo(pageToRemove);
            }

        }

        alleSeitenAuswahl = null;
<<<<<<< HEAD
        myBildLetztes = mydocument.getPhysicalDocStruct().getAllChildren().size();
=======
        if (mydocument.getPhysicalDocStruct().getAllChildren() != null) {
            myBildLetztes = mydocument.getPhysicalDocStruct().getAllChildren().size();
        } else {
            myBildLetztes = 0;
        }
>>>>>>> 53a91228

        allPages = mydocument.getPhysicalDocStruct().getAllChildren();

        int currentPhysicalOrder = 1;
<<<<<<< HEAD
        MetadataType mdt = this.myPrefs.getMetadataTypeByName("physPageNumber");
        for (DocStruct page : allPages) {
            List<? extends Metadata> pageNoMetadata = page.getAllMetadataByType(mdt);
            if (pageNoMetadata == null || pageNoMetadata.size() == 0) {
                currentPhysicalOrder++;
                break;
            }
            for (Metadata pageNo : pageNoMetadata) {
                pageNo.setValue(String.valueOf(currentPhysicalOrder));
            }
            currentPhysicalOrder++;
        }

=======
        if (allPages != null) {
            MetadataType mdt = this.myPrefs.getMetadataTypeByName("physPageNumber");
            for (DocStruct page : allPages) {
                List<? extends Metadata> pageNoMetadata = page.getAllMetadataByType(mdt);
                if (pageNoMetadata == null || pageNoMetadata.size() == 0) {
                    currentPhysicalOrder++;
                    break;
                }
                for (Metadata pageNo : pageNoMetadata) {
                    pageNo.setValue(String.valueOf(currentPhysicalOrder));
                }
                currentPhysicalOrder++;
            }
        }
>>>>>>> 53a91228
        retrieveAllImages();

        // current image was deleted, load first image
        if (selectedPages.contains(myBildNummer - 1)) {

            BildErsteSeiteAnzeigen();
        } else {
            BildErmitteln(0);
        }
    }

    public void reOrderPagination() {
        String imageDirectory = "";
        try {
            imageDirectory = myProzess.getImagesDirectory();
        } catch (SwapException e) {
            myLogger.error(e);
        } catch (DAOException e) {
            myLogger.error(e);
        } catch (IOException e) {
            myLogger.error(e);
        } catch (InterruptedException e) {
            myLogger.error(e);

        }
        if (imageDirectory.equals("")) {
            Helper.setFehlerMeldung("ErrorMetsEditorImageRenaming");
            return;
        }

        List<String> oldfilenames = new ArrayList<String>();
        for (DocStruct page : mydocument.getPhysicalDocStruct().getAllChildren()) {
            oldfilenames.add(page.getImageName());
        }

        for (String imagename : oldfilenames) {
            for (String folder : allTifFolders) {
                File filename = new File(imageDirectory + folder, imagename);
                File newFileName = new File(imageDirectory + folder, imagename + "_bak");
                filename.renameTo(newFileName);
            }

            try {
                File ocr = new File(myProzess.getOcrDirectory());
                if (ocr.exists()) {
                    File[] allOcrFolder = ocr.listFiles();
                    for (File folder : allOcrFolder) {
                        File filename = new File(folder, imagename);
                        File newFileName = new File(folder, imagename + "_bak");
                        filename.renameTo(newFileName);
                    }
                }
            } catch (SwapException e) {
                myLogger.error(e);
            } catch (DAOException e) {
                myLogger.error(e);
            } catch (IOException e) {
                myLogger.error(e);
            } catch (InterruptedException e) {
                myLogger.error(e);
            }

        }
        int counter = 1;
        for (String imagename : oldfilenames) {
            String newfilenamePrefix = generateFileName(counter);
            for (String folder : allTifFolders) {
                File fileToSort = new File(imageDirectory + folder, imagename);
                String fileExtension = Metadaten.getFileExtension(fileToSort.getName().replace("_bak", ""));
                File tempFileName = new File(imageDirectory + folder, fileToSort.getName() + "_bak");
                File sortedName = new File(imageDirectory + folder, newfilenamePrefix + fileExtension.toLowerCase());
                tempFileName.renameTo(sortedName);
                mydocument.getPhysicalDocStruct().getAllChildren().get(counter - 1).setImageName(sortedName.getName());
            }
            try {
                File ocr = new File(myProzess.getOcrDirectory());
                if (ocr.exists()) {
                    File[] allOcrFolder = ocr.listFiles();
                    for (File folder : allOcrFolder) {
                        File fileToSort = new File(folder, imagename);
                        String fileExtension = Metadaten.getFileExtension(fileToSort.getName().replace("_bak", ""));
                        File tempFileName = new File(folder, fileToSort.getName() + "_bak");
                        File sortedName = new File(folder, newfilenamePrefix + fileExtension.toLowerCase());
                        tempFileName.renameTo(sortedName);
                    }
                }
            } catch (SwapException e) {
                myLogger.error(e);
            } catch (DAOException e) {
                myLogger.error(e);
            } catch (IOException e) {
                myLogger.error(e);
            } catch (InterruptedException e) {
                myLogger.error(e);
            }
            counter++;
        }
        retrieveAllImages();

        BildErmitteln(0);
    }

    private void removeImage(String fileToDelete) {
        try {
            // TODO check what happens with .tar.gz
            String fileToDeletePrefix = fileToDelete.substring(0, fileToDelete.lastIndexOf("."));
            for (String folder : allTifFolders) {
                File[] filesInFolder = new File(myProzess.getImagesDirectory() + folder).listFiles();
                for (File currentFile : filesInFolder) {
                    String filename = currentFile.getName();
                    String filenamePrefix = filename.replace(getFileExtension(filename), "");
                    if (filenamePrefix.equals(fileToDeletePrefix)) {
                        currentFile.delete();
                    }
                }
            }

            File ocr = new File(myProzess.getOcrDirectory());
            if (ocr.exists()) {
                File[] folder = ocr.listFiles();
                for (File dir : folder) {
                    if (dir.isDirectory() && dir.list().length > 0) {
                        File[] filesInFolder = dir.listFiles();
                        for (File currentFile : filesInFolder) {
                            String filename = currentFile.getName();
                            String filenamePrefix = filename.substring(0, filename.lastIndexOf("."));
                            if (filenamePrefix.equals(fileToDeletePrefix)) {
                                currentFile.delete();
                            }
                        }
                    }
                }
            }
        } catch (SwapException e) {
            myLogger.error(e);
        } catch (DAOException e) {
            myLogger.error(e);
        } catch (IOException e) {
            myLogger.error(e);
        } catch (InterruptedException e) {
            myLogger.error(e);
        }

    }

    private static String generateFileName(int counter) {
        String filename = "";
        if (counter >= 10000000) {
            filename = "" + counter;
        } else if (counter >= 1000000) {
            filename = "0" + counter;
        } else if (counter >= 100000) {
            filename = "00" + counter;
        } else if (counter >= 10000) {
            filename = "000" + counter;
        } else if (counter >= 1000) {
            filename = "0000" + counter;
        } else if (counter >= 100) {
            filename = "00000" + counter;
        } else if (counter >= 10) {
            filename = "000000" + counter;
        } else {
            filename = "0000000" + counter;
        }
        return filename;
    }

    public FileManipulation getFileManipulation() {
        if (fileManipulation == null) {
            fileManipulation = new FileManipulation(this);
        }
        return fileManipulation;
    }

    public void setFileManipulation(FileManipulation fileManipulation) {
        this.fileManipulation = fileManipulation;
    }

    public DigitalDocument getDocument() {
        return mydocument;
    }

    public void setDocument(DigitalDocument document) {
        this.mydocument = document;
    }

    public static String getFileExtension(String filename) {
        if (filename == null) {
            return "";
        }
        String afterLastSlash = filename.substring(filename.lastIndexOf('/') + 1);
        int afterLastBackslash = afterLastSlash.lastIndexOf('\\') + 1;
        int dotIndex = afterLastSlash.indexOf('.', afterLastBackslash);
        return (dotIndex == -1) ? "" : afterLastSlash.substring(dotIndex);
    }

    
    public Boolean getDisplayFileManipulation() {
        return ConfigMain.getBooleanParameter("MetsEditorDisplayFileManipulation", false); 
    }
    
}<|MERGE_RESOLUTION|>--- conflicted
+++ resolved
@@ -583,7 +583,6 @@
 		this.nurLesenModus = Helper.getRequestParameter("nurLesen").equals("true") ? true : false;
 		this.neuesElementWohin = "1";
 		this.tree3 = null;
-<<<<<<< HEAD
 		try {
 			XMLlesenStart();
 		} catch (SwapException e) {
@@ -2321,1745 +2320,6 @@
 	public void setTempTyp(String tempTyp) {
 		MetadataType mdt = this.myPrefs.getMetadataTypeByName(tempTyp);
 		try {
-=======
-		try {
-			XMLlesenStart();
-		} catch (SwapException e) {
-			Helper.setFehlerMeldung(e);
-			return Helper.getRequestParameter("zurueck");
-		} catch (ReadException e) {
-			Helper.setFehlerMeldung(e.getMessage());
-			return Helper.getRequestParameter("zurueck");
-		} catch (PreferencesException e) {
-			Helper.setFehlerMeldung("error while loading metadata" + e.getMessage());
-			return Helper.getRequestParameter("zurueck");
-		} catch (WriteException e) {
-			Helper.setFehlerMeldung("error while loading metadata" + e.getMessage());
-			return Helper.getRequestParameter("zurueck");
-		} catch (IOException e) {
-			Helper.setFehlerMeldung("error while loading metadata" + e.getMessage());
-			return Helper.getRequestParameter("zurueck");
-		} catch (InterruptedException e) {
-			Helper.setFehlerMeldung("error while loading metadata" + e.getMessage());
-			return Helper.getRequestParameter("zurueck");
-		} catch (DAOException e) {
-			Helper.setFehlerMeldung("error while loading metadata" + e.getMessage());
-			return Helper.getRequestParameter("zurueck");
-		}
-
-		TreeExpand();
-		this.sperrung.setLocked(this.myProzess.getId().intValue(), this.myBenutzerID);
-		return "Metadaten";
-	}
-
-	/**
-	 * Metadaten Einlesen
-	 * 
-	 * @throws ReadException
-	 * @throws InterruptedException
-	 * @throws IOException
-	 * @throws PreferencesException ============================================================ == ==
-	 * @throws DAOException
-	 * @throws SwapException
-	 * @throws WriteException
-	 */
-
-	public String XMLlesenStart() throws ReadException, IOException, InterruptedException, PreferencesException, SwapException, DAOException,
-			WriteException {
-	    currentRepresentativePage = "";
-		this.myPrefs = this.myProzess.getRegelsatz().getPreferences();
-		this.modusAnsicht = "Metadaten";
-		this.modusHinzufuegen = false;
-		this.modusHinzufuegenPerson = false;
-		this.modusStrukturelementVerschieben = false;
-		// TODO: Make file pattern configurable
-		this.myBild = null;
-		this.myBildNummer = 1;
-		this.myImageRotation = 0;
-		this.currentTifFolder = null;
-		readAllTifFolders();
-
-		/*
-		 * -------------------------------- Dokument einlesen --------------------------------
-		 */
-		this.gdzfile = this.myProzess.readMetadataFile();
-		this.mydocument = this.gdzfile.getDigitalDocument();
-		this.mydocument.addAllContentFiles();
-		this.metahelper = new MetadatenHelper(this.myPrefs, this.mydocument);
-		this.imagehelper = new MetadatenImagesHelper(this.myPrefs, this.mydocument);
-
-		/*
-		 * -------------------------------- Das Hauptelement ermitteln --------------------------------
-		 */
-
-		// TODO: think something up, how to handle a not matching ruleset
-		// causing logicalDocstruct to be null
-		this.logicalTopstruct = this.mydocument.getLogicalDocStruct();
-
-		// this exception needs some serious feedback because data is corrupted
-		if (this.logicalTopstruct == null) {
-			throw new ReadException(Helper.getTranslation("metaDataError"));
-		}
-
-		BildErmitteln(0);
-		retrieveAllImages();
-		if (this.mydocument.getPhysicalDocStruct() == null || this.mydocument.getPhysicalDocStruct().getAllChildren() == null
-				|| this.mydocument.getPhysicalDocStruct().getAllChildren().size() == 0) {
-			try {
-				createPagination();
-			} catch (TypeNotAllowedForParentException e) {
-
-			}
-		}
-		
-        if (this.mydocument.getPhysicalDocStruct().getAllMetadata() != null && this.mydocument.getPhysicalDocStruct().getAllMetadata().size() > 0) {
-            for (Metadata md : this.mydocument.getPhysicalDocStruct().getAllMetadata()) {
-                if (md.getType().getName().equals("_representative")) {
-                    try {
-                    Integer value = new Integer(md.getValue());
-                    currentRepresentativePage = String.valueOf(value-1);
-                    } catch (Exception e) {
-                        
-                    }
-                }
-            }
-        }
-		
-		createDefaultValues(this.logicalTopstruct);
-		MetadatenalsBeanSpeichern(this.logicalTopstruct);
-		MetadatenalsTree3Einlesen1();
-
-		if (!this.nurLesenModus) {
-			// inserted to make Paginierung the starting view
-			this.modusAnsicht = "Paginierung";
-		}
-		return "Metadaten";
-	}
-
-	private void createDefaultValues(DocStruct element) {
-		if (ConfigMain.getBooleanParameter("MetsEditorEnableDefaultInitialisation", true)) {
-			MetadatenalsBeanSpeichern(element);
-			if (element.getAllChildren() != null && element.getAllChildren().size() > 0) {
-				for (DocStruct ds : element.getAllChildren()) {
-					createDefaultValues(ds);
-				}
-			}
-		}
-	}
-
-
-
-	private void calculateMetadataAndImages() {
-
-		/*
-		 * für den Prozess nochmal die Metadaten durchlaufen und die Daten speichern
-		 */
-		XmlArtikelZaehlen zaehlen = new XmlArtikelZaehlen();
-
-		this.myProzess.setSortHelperDocstructs(zaehlen.getNumberOfUghElements(this.logicalTopstruct, CountType.DOCSTRUCT));
-		this.myProzess.setSortHelperMetadata(zaehlen.getNumberOfUghElements(this.logicalTopstruct, CountType.METADATA));
-		try {
-			this.myProzess.setSortHelperImages(FileUtils.getNumberOfFiles(new File(this.myProzess.getImagesOrigDirectory(true))));
-			new ProzessDAO().save(this.myProzess);
-		} catch (DAOException e) {
-			Helper.setFehlerMeldung("fehlerNichtSpeicherbar", e);
-			myLogger.error(e);
-		} catch (Exception e) {
-			Helper.setFehlerMeldung("error while counting current images", e);
-			myLogger.error(e);
-		}
-	}
-	
-    private void cleanupMetadata() {
-		/*
-		 * --------------------- vor dem Speichern alle ungenutzen Docstructs rauswerfen -------------------
-		 */
-		this.metahelper.deleteAllUnusedElements(this.mydocument.getLogicalDocStruct());
-		
-        if (currentRepresentativePage != null && currentRepresentativePage.length() > 0) {
-            boolean match = false;
-            if (this.mydocument.getPhysicalDocStruct() != null && this.mydocument.getPhysicalDocStruct().getAllMetadata() != null
-                    && this.mydocument.getPhysicalDocStruct().getAllMetadata().size() > 0) {
-                for (Metadata md : this.mydocument.getPhysicalDocStruct().getAllMetadata()) {
-                    if (md.getType().getName().equals("_representative")) {
-                        Integer value = new Integer(currentRepresentativePage);
-                        md.setValue(String.valueOf(value +1));
-                        match = true;
-                    }
-                }
-            }
-            if (!match) {
-                MetadataType mdt = myPrefs.getMetadataTypeByName("_representative");
-                try {
-                    Metadata md = new Metadata(mdt);
-                    Integer value = new Integer(currentRepresentativePage);
-                    md.setValue(String.valueOf(value +1));
-                    this.mydocument.getPhysicalDocStruct().addMetadata(md);
-                } catch (MetadataTypeNotAllowedException e) {
-
-                }
-
-            }
-        }
-    }
-	
-
-	private boolean storeMetadata() {
-		boolean result = true;
-		try {
-			this.myProzess.writeMetadataFile(this.gdzfile);
-		} catch (Exception e) {
-			Helper.setFehlerMeldung("fehlerNichtSpeicherbar", e);
-			myLogger.error(e);
-			result = false;
-
-		}
-		return result;
-	}
-		
-		
-	/**
-	 * Metadaten Schreiben
-	 * 
-	 * @throws InterruptedException
-	 * @throws IOException
-	 *             ============================================================ == ==
-	 * @throws DAOException
-	 * @throws SwapException
-	 * @throws WriteException
-	 * @throws PreferencesException
-	 */
-	public String XMLschreiben() {
-
-		calculateMetadataAndImages();
-
-		cleanupMetadata();
-
-		if (!storeMetadata()) {
-			return "Metadaten";
-		}
-
-		SperrungAufheben();
-		return this.zurueck;
-	}
-
-    public boolean isCheckForRepresentative() {
-        MetadataType mdt = myPrefs.getMetadataTypeByName("_representative");
-        if (mdt != null) {
-            return true;
-        }
-        return false;
-    }
-	
-	/**
-	 * vom aktuellen Strukturelement alle Metadaten einlesen
-	 * 
-	 * @param inStrukturelement ============================================================== ==
-	 */
-
-	private void MetadatenalsBeanSpeichern(DocStruct inStrukturelement) {
-		this.myDocStruct = inStrukturelement;
-		LinkedList<MetadatumImpl> lsMeta = new LinkedList<MetadatumImpl>();
-		LinkedList<MetaPerson> lsPers = new LinkedList<MetaPerson>();
-
-		/*
-		 * -------------------------------- alle Metadaten und die DefaultDisplay-Werte anzeigen --------------------------------
-		 */
-		List<? extends Metadata> myTempMetadata = this.metahelper.getMetadataInclDefaultDisplay(inStrukturelement,
-				(String) Helper.getManagedBeanValue("#{LoginForm.myBenutzer.metadatenSprache}"), false, this.myProzess);
-		if (myTempMetadata != null) {
-			for (Metadata metadata : myTempMetadata) {
-				MetadatumImpl meta = new MetadatumImpl(metadata, 0, this.myPrefs, this.myProzess);
-				meta.getSelectedItem();
-				lsMeta.add(meta);
-			}
-		}
-
-	
-		/*
-		 * -------------------------------- alle Personen und die DefaultDisplay-Werte ermitteln --------------------------------
-		 */
-		myTempMetadata = this.metahelper.getMetadataInclDefaultDisplay(inStrukturelement,
-				(String) Helper.getManagedBeanValue("#{LoginForm.myBenutzer.metadatenSprache}"), true, this.myProzess);
-		if (myTempMetadata != null) {
-			for (Metadata metadata : myTempMetadata) {
-				lsPers.add(new MetaPerson((Person) metadata, 0, this.myPrefs, inStrukturelement));
-			}
-		}
-
-		this.myMetadaten = lsMeta;
-		this.myPersonen = lsPers;
-
-		/*
-		 * -------------------------------- die zugehörigen Seiten ermitteln --------------------------------
-		 */
-		StructSeitenErmitteln(this.myDocStruct);
-	}
-
-	/*
-	 * ##################################################### ##################################################### ## ## Treeview ##
-	 * ##################################################### ####################################################
-	 */
-
-	@SuppressWarnings("rawtypes")
-	private String MetadatenalsTree3Einlesen1() {
-		HashMap map;
-		TreeNodeStruct3 knoten;
-		List<DocStruct> status = new ArrayList<DocStruct>();
-
-		/*
-		 * -------------------------------- den Ausklapp-Zustand aller Knoten erfassen --------------------------------
-		 */
-		if (this.tree3 != null) {
-			for (Iterator iter = this.tree3.getChildrenAsList().iterator(); iter.hasNext();) {
-				map = (HashMap) iter.next();
-				knoten = (TreeNodeStruct3) map.get("node");
-				if (knoten.isExpanded()) {
-					status.add(knoten.getStruct());
-				}
-			}
-		}
-
-		if (this.logicalTopstruct == null) {
-			return "Metadaten3links";
-		}
-		/*
-		 * -------------------------------- Die Struktur als Tree3 aufbereiten --------------------------------
-		 */
-		String label = this.logicalTopstruct.getType().getNameByLanguage(
-				(String) Helper.getManagedBeanValue("#{LoginForm.myBenutzer.metadatenSprache}"));
-		if (label == null) {
-			label = this.logicalTopstruct.getType().getName();
-		}
-
-		this.tree3 = new TreeNodeStruct3(label, this.logicalTopstruct);
-		MetadatenalsTree3Einlesen2(this.logicalTopstruct, this.tree3);
-
-		/*
-		 * -------------------------------- den Ausklappzustand nach dem neu-Einlesen wieder herstellen --------------------------------
-		 */
-		for (Iterator iter = this.tree3.getChildrenAsListAlle().iterator(); iter.hasNext();) {
-			map = (HashMap) iter.next();
-			knoten = (TreeNodeStruct3) map.get("node");
-			// Ausklappstatus wiederherstellen
-			if (status.contains(knoten.getStruct())) {
-				knoten.setExpanded(true);
-			}
-			// Selection wiederherstellen
-			if (this.myDocStruct == knoten.getStruct()) {
-				knoten.setSelected(true);
-			}
-		}
-
-		if (!SperrungAktualisieren()) {
-			return "SperrungAbgelaufen";
-		}
-		return "Metadaten3links";
-	}
-
-	/**
-	 * Metadaten in Tree3 ausgeben
-	 * 
-	 * @param inStrukturelement ============================================================== ==
-	 */
-	private void MetadatenalsTree3Einlesen2(DocStruct inStrukturelement, TreeNodeStruct3 OberKnoten) {
-		OberKnoten.setMainTitle(MetadatenErmitteln(inStrukturelement, "TitleDocMain"));
-		OberKnoten.setZblNummer(MetadatenErmitteln(inStrukturelement, "ZBLIdentifier"));
-		OberKnoten.setZblSeiten(MetadatenErmitteln(inStrukturelement, "ZBLPageNumber"));
-		OberKnoten.setPpnDigital(MetadatenErmitteln(inStrukturelement, "IdentifierDigital"));
-		OberKnoten.setFirstImage(this.metahelper.getImageNumber(inStrukturelement, MetadatenHelper.PAGENUMBER_FIRST));
-		OberKnoten.setLastImage(this.metahelper.getImageNumber(inStrukturelement, MetadatenHelper.PAGENUMBER_LAST));
-		// wenn es ein Heft ist, die Issue-Number mit anzeigen
-		if (inStrukturelement.getType().getName().equals("PeriodicalIssue")) {
-			OberKnoten.setDescription(OberKnoten.getDescription() + " " + MetadatenErmitteln(inStrukturelement, "CurrentNo"));
-		}
-
-		// wenn es ein Periodical oder PeriodicalVolume ist, dann ausklappen
-		if (inStrukturelement.getType().getName().equals("Periodical") || inStrukturelement.getType().getName().equals("PeriodicalVolume")) {
-			OberKnoten.setExpanded(true);
-		}
-
-		/*
-		 * -------------------------------- vom aktuellen Strukturelement alle Kinder in den Tree packen --------------------------------
-		 */
-		List<DocStruct> meineListe = inStrukturelement.getAllChildren();
-		if (meineListe != null) {
-			/* es gibt Kinder-Strukturelemente */
-			for (DocStruct kind : meineListe) {
-				String label = kind.getType().getNameByLanguage((String) Helper.getManagedBeanValue("#{LoginForm.myBenutzer.metadatenSprache}"));
-				if (label == null) {
-					label = kind.getType().getName();
-				}
-				TreeNodeStruct3 tns = new TreeNodeStruct3(label, kind);
-				OberKnoten.addChild(tns);
-				MetadatenalsTree3Einlesen2(kind, tns);
-			}
-		}
-	}
-
-	/**
-	 * Metadaten gezielt zurückgeben
-	 * 
-	 * @param inStrukturelement ============================================================== ==
-	 */
-	private String MetadatenErmitteln(DocStruct inStrukturelement, String inTyp) {
-		String rueckgabe = "";
-		List<Metadata> allMDs = inStrukturelement.getAllMetadata();
-		if (allMDs != null) {
-			for (Metadata md : allMDs) {
-				if (md.getType().getName().equals(inTyp)) {
-					rueckgabe += (md.getValue() == null ? "" : md.getValue()) + " ";
-				}
-			}
-		}
-		return rueckgabe.trim();
-	}
-
-
-
-	@SuppressWarnings("rawtypes")
-	public void setMyStrukturelement(DocStruct inStruct) {
-		this.modusHinzufuegen = false;
-		this.modusHinzufuegenPerson = false;
-		Modes.setBindState(BindState.edit);
-		MetadatenalsBeanSpeichern(inStruct);
-
-		/*
-		 * -------------------------------- die Selektion kenntlich machen --------------------------------
-		 */
-		for (Iterator iter = this.tree3.getChildrenAsListAlle().iterator(); iter.hasNext();) {
-
-			HashMap map = (HashMap) iter.next();
-			TreeNodeStruct3 knoten = (TreeNodeStruct3) map.get("node");
-			// Selection wiederherstellen
-			if (this.myDocStruct == knoten.getStruct()) {
-				knoten.setSelected(true);
-			} else {
-				knoten.setSelected(false);
-			}
-		}
-
-		SperrungAktualisieren();
-	}
-
-	/**
-	 * Knoten nach oben schieben ================================================================
-	 */
-	public String KnotenUp() {
-		try {
-			this.metahelper.KnotenUp(this.myDocStruct);
-		} catch (TypeNotAllowedAsChildException e) {
-			myLogger.debug("Fehler beim Verschieben des Knotens: " + e.getMessage());
-		}
-		return MetadatenalsTree3Einlesen1();
-	}
-
-	/**
-	 * Knoten nach unten schieben ================================================================
-	 */
-	public String KnotenDown() {
-		try {
-			this.metahelper.KnotenDown(this.myDocStruct);
-		} catch (TypeNotAllowedAsChildException e) {
-			myLogger.debug("Fehler beim Verschieben des Knotens: " + e.getMessage());
-		}
-		return MetadatenalsTree3Einlesen1();
-	}
-
-	/**
-	 * Knoten zu einer anderen Stelle
-	 * 
-	 * @throws TypeNotAllowedAsChildException ============================================================ == ==
-	 */
-	public String KnotenVerschieben() throws TypeNotAllowedAsChildException {
-		this.myDocStruct.getParent().removeChild(this.myDocStruct);
-		this.tempStrukturelement.addChild(this.myDocStruct);
-		MetadatenalsTree3Einlesen1();
-		myLogger.debug(this.modusStrukturelementVerschieben);
-		this.neuesElementWohin = "1";
-		return "Metadaten3links";
-	}
-
-	/**
-	 * Knoten nach oben schieben
-	 * 
-	 * @throws IOException ============================================================ == ==
-	 */
-	public String KnotenDelete() throws IOException {
-		if (this.myDocStruct != null && this.myDocStruct.getParent() != null) {
-			DocStruct tempParent = this.myDocStruct.getParent();
-			this.myDocStruct.getParent().removeChild(this.myDocStruct);
-			this.myDocStruct = tempParent;
-		}
-		// den Tree neu einlesen
-		return MetadatenalsTree3Einlesen1();
-	}
-
-	/**
-	 * Knoten hinzufügen
-	 * 
-	 * @throws TypeNotAllowedForParentException
-	 * @throws IOException
-	 * @throws TypeNotAllowedForParentException
-	 * @throws TypeNotAllowedAsChildException
-	 * @throws TypeNotAllowedAsChildException ============================================================ == ==
-	 */
-	public String KnotenAdd() throws TypeNotAllowedForParentException, TypeNotAllowedAsChildException {
-		
-		/*
-		 * -------------------------------- prüfen, wohin das Strukturelement gepackt werden soll, anschliessend entscheiden, welches Strukturelement
-		 * gewählt wird und abschliessend richtig einfügen --------------------------------
-		 */
-
-		DocStruct ds = null;
-		/*
-		 * -------------------------------- vor das aktuelle Element --------------------------------
-		 */
-		if (this.neuesElementWohin.equals("1")) {
-			if (this.addDocStructType1 == null || this.addDocStructType1.equals("")) {
-				return "Metadaten3links";
-			}
-			DocStructType dst = this.myPrefs.getDocStrctTypeByName(this.addDocStructType1);
-			ds = this.mydocument.createDocStruct(dst);
-			if (this.myDocStruct == null) {
-				return "Metadaten3links";
-			}
-			DocStruct parent = this.myDocStruct.getParent();
-			if (parent == null) {
-				myLogger.debug("das gewählte Element kann den Vater nicht ermitteln");
-				return "Metadaten3links";
-			}
-			List<DocStruct> alleDS = new ArrayList<DocStruct>();
-
-			/* alle Elemente des Parents durchlaufen */
-			for (Iterator<DocStruct> iter = parent.getAllChildren().iterator(); iter.hasNext();) {
-				DocStruct tempDS = iter.next();
-
-				/* wenn das aktuelle Element das gesuchte ist */
-				if (tempDS == this.myDocStruct) {
-					alleDS.add(ds);
-				}
-				alleDS.add(tempDS);
-			}
-
-			/* anschliessend alle Childs entfernen */
-			for (Iterator<DocStruct> iter = alleDS.iterator(); iter.hasNext();) {
-				parent.removeChild(iter.next());
-			}
-
-			/* anschliessend die neue Childliste anlegen */
-			for (Iterator<DocStruct> iter = alleDS.iterator(); iter.hasNext();) {
-				parent.addChild(iter.next());
-			}
-		}
-
-		/*
-		 * -------------------------------- hinter das aktuelle Element --------------------------------
-		 */
-		if (this.neuesElementWohin.equals("2")) {
-			DocStructType dst = this.myPrefs.getDocStrctTypeByName(this.addDocStructType1);
-			ds = this.mydocument.createDocStruct(dst);
-			DocStruct parent = this.myDocStruct.getParent();
-			if (parent == null) {
-				myLogger.debug("das gewählte Element kann den Vater nicht ermitteln");
-				return "Metadaten3links";
-			}
-			List<DocStruct> alleDS = new ArrayList<DocStruct>();
-
-			/* alle Elemente des Parents durchlaufen */
-			for (Iterator<DocStruct> iter = parent.getAllChildren().iterator(); iter.hasNext();) {
-				DocStruct tempDS = iter.next();
-				alleDS.add(tempDS);
-				/* wenn das aktuelle Element das gesuchte ist */
-				if (tempDS == this.myDocStruct) {
-					alleDS.add(ds);
-				}
-			}
-
-			/* anschliessend alle Childs entfernen */
-			for (Iterator<DocStruct> iter = alleDS.iterator(); iter.hasNext();) {
-				parent.removeChild(iter.next());
-			}
-
-			/* anschliessend die neue Childliste anlegen */
-			for (Iterator<DocStruct> iter = alleDS.iterator(); iter.hasNext();) {
-				parent.addChild(iter.next());
-			}
-		}
-
-		/*
-		 * -------------------------------- als erstes Child --------------------------------
-		 */
-		if (this.neuesElementWohin.equals("3")) {
-			DocStructType dst = this.myPrefs.getDocStrctTypeByName(this.addDocStructType2);
-			ds = this.mydocument.createDocStruct(dst);
-			DocStruct parent = this.myDocStruct;
-			if (parent == null) {
-				myLogger.debug("das gewählte Element kann den Vater nicht ermitteln");
-				return "Metadaten3links";
-			}
-			List<DocStruct> alleDS = new ArrayList<DocStruct>();
-			alleDS.add(ds);
-
-			if (parent.getAllChildren() != null && parent.getAllChildren().size() != 0) {
-				alleDS.addAll(parent.getAllChildren());
-				parent.getAllChildren().retainAll(new ArrayList<DocStruct>());
-			}
-
-			/* anschliessend die neue Childliste anlegen */
-			for (Iterator<DocStruct> iter = alleDS.iterator(); iter.hasNext();) {
-				parent.addChild(iter.next());
-			}
-		}
-
-		/*
-		 * -------------------------------- als letztes Child --------------------------------
-		 */
-		if (this.neuesElementWohin.equals("4")) {
-			DocStructType dst = this.myPrefs.getDocStrctTypeByName(this.addDocStructType2);
-			ds = this.mydocument.createDocStruct(dst);
-			this.myDocStruct.addChild(ds);
-		}
-
-		if (!this.pagesStart.equals("") && !this.pagesEnd.equals("")) {
-			DocStruct temp = this.myDocStruct;
-			this.myDocStruct = ds;
-			this.ajaxSeiteStart = this.pagesStart;
-			this.ajaxSeiteEnde = this.pagesEnd;
-			AjaxSeitenStartUndEndeSetzen();
-			this.myDocStruct = temp;
-		}
-
-		return MetadatenalsTree3Einlesen1();
-	}
-
-	/**
-	 * mögliche Docstructs als Kind zurückgeben ================================================================
-	 */
-	public SelectItem[] getAddableDocStructTypenAlsKind() {
-		return this.metahelper.getAddableDocStructTypen(this.myDocStruct, false);
-	}
-
-	/**
-	 * mögliche Docstructs als Nachbar zurückgeben ================================================================
-	 */
-	public SelectItem[] getAddableDocStructTypenAlsNachbar() {
-		return this.metahelper.getAddableDocStructTypen(this.myDocStruct, true);
-	}
-
-	/*
-	 * ##################################################### ##################################################### ## ## Strukturdaten: Seiten ##
-	 * ##################################################### ####################################################
-	 */
-
-	/**
-	 * Markus baut eine Seitenstruktur aus den vorhandenen Images ================================================================
-	 * 
-	 * @throws DAOException
-	 * @throws SwapException
-	 */
-	public String createPagination() throws TypeNotAllowedForParentException, IOException, InterruptedException, SwapException, DAOException {
-		this.imagehelper.createPagination(this.myProzess, this.currentTifFolder);
-		retrieveAllImages();
-
-		// added new
-		DocStruct log = this.mydocument.getLogicalDocStruct();
-		if (log.getType().isAnchor()) {
-			if (log.getAllChildren() != null && log.getAllChildren().size() > 0) {
-				log = log.getAllChildren().get(0);
-			} else {
-				return "";
-			}
-		}
-
-		if (log.getAllChildren() != null) {
-			for (Iterator<DocStruct> iter = log.getAllChildren().iterator(); iter.hasNext();) {
-				DocStruct child = iter.next();
-				List<Reference> childRefs = child.getAllReferences("to");
-				for (Reference toAdd : childRefs) {
-					boolean match = false;
-					for (Reference ref : log.getAllReferences("to")) {
-						if (ref.getTarget().equals(toAdd.getTarget())) {
-							match = true;
-							break;
-						}
-					}
-					if (!match) {
-						log.getAllReferences("to").add(toAdd);
-					}
-
-				}
-			}
-		}
-		return "";
-	}
-
-	/**
-	 * alle Seiten ermitteln ================================================================
-	 */
-    public void retrieveAllImages() {
-		DigitalDocument mydocument = null;
-		try {
-			mydocument = this.gdzfile.getDigitalDocument();
-		} catch (PreferencesException e) {
-			Helper.setMeldung(null, "Can not get DigitalDocument: ", e.getMessage());
-		}
-
-		List<DocStruct> meineListe = mydocument.getPhysicalDocStruct().getAllChildren();
-		if (meineListe == null) {
-			this.alleSeiten = null;
-			return;
-		}
-		int zaehler = meineListe.size();
-		this.alleSeiten = new SelectItem[zaehler];
-		this.alleSeitenNeu = new MetadatumImpl[zaehler];
-		zaehler = 0;
-		MetadataType mdt = this.myPrefs.getMetadataTypeByName("logicalPageNumber");
-		if (meineListe != null && meineListe.size() > 0) {
-			for (DocStruct mySeitenDocStruct : meineListe) {
-				List<? extends Metadata> mySeitenDocStructMetadaten = mySeitenDocStruct.getAllMetadataByType(mdt);
-				for (Metadata meineSeite : mySeitenDocStructMetadaten) {
-					this.alleSeitenNeu[zaehler] = new MetadatumImpl(meineSeite, zaehler, this.myPrefs, this.myProzess);
-					this.alleSeiten[zaehler] = new SelectItem(String.valueOf(zaehler),
-							MetadatenErmitteln(meineSeite.getDocStruct(), "physPageNumber").trim() + ": " + meineSeite.getValue());
-				}
-				zaehler++;
-			}
-		}
-	}
-
-	/**
-	 * alle Seiten des aktuellen Strukturelements ermitteln ================================================================
-	 */
-	private void StructSeitenErmitteln(DocStruct inStrukturelement) {
-		if (inStrukturelement == null) {
-			return;
-		}
-		List<Reference> listReferenzen = inStrukturelement.getAllReferences("to");
-		int zaehler = 0;
-		int imageNr = 0;
-		if (listReferenzen != null) {
-			/*
-			 * -------------------------------- Referenzen sortieren --------------------------------
-			 */
-			Collections.sort(listReferenzen, new Comparator<Reference>() {
-				@Override
-				public int compare(final Reference o1, final Reference o2) {
-					final Reference r1 = o1;
-					final Reference r2 = o2;
-					Integer page1 = 0;
-					Integer page2 = 0;
-
-					MetadataType mdt = Metadaten.this.myPrefs.getMetadataTypeByName("physPageNumber");
-					List<? extends Metadata> listMetadaten = r1.getTarget().getAllMetadataByType(mdt);
-					if (listMetadaten != null && listMetadaten.size() > 0) {
-						Metadata meineSeite = listMetadaten.get(0);
-						page1 = Integer.parseInt(meineSeite.getValue());
-					}
-					listMetadaten = r2.getTarget().getAllMetadataByType(mdt);
-					if (listMetadaten != null && listMetadaten.size() > 0) {
-						Metadata meineSeite = listMetadaten.get(0);
-						page2 = Integer.parseInt(meineSeite.getValue());
-					}
-					return page1.compareTo(page2);
-				}
-			});
-
-			/* die Größe der Arrays festlegen */
-			this.structSeiten = new SelectItem[listReferenzen.size()];
-			this.structSeitenNeu = new MetadatumImpl[listReferenzen.size()];
-
-			/* alle Referenzen durchlaufen und deren Metadaten ermitteln */
-			for (Reference ref : listReferenzen) {
-				DocStruct target = ref.getTarget();
-				StructSeitenErmitteln2(target, zaehler);
-				if (imageNr == 0) {
-					imageNr = StructSeitenErmitteln3(target);
-				}
-				zaehler++;
-			}
-
-		}
-
-		/*
-		 * Wenn eine Verkn�pfung zwischen Strukturelement und Bildern sein soll, das richtige Bild anzeigen
-		 */
-		if (this.bildZuStrukturelement) {
-			BildErmitteln(imageNr - this.myBildNummer);
-		}
-	}
-
-	/**
-	 * alle Seiten des aktuellen Strukturelements ermitteln 2 ================================================================
-	 */
-	private void StructSeitenErmitteln2(DocStruct inStrukturelement, int inZaehler) {
-		MetadataType mdt = this.myPrefs.getMetadataTypeByName("logicalPageNumber");
-		List<? extends Metadata> listMetadaten = inStrukturelement.getAllMetadataByType(mdt);
-		if (listMetadaten == null || listMetadaten.size() == 0) {
-			return;
-		}
-		for (Metadata meineSeite : listMetadaten) {
-			this.structSeitenNeu[inZaehler] = new MetadatumImpl(meineSeite, inZaehler, this.myPrefs, this.myProzess);
-			this.structSeiten[inZaehler] = new SelectItem(String.valueOf(inZaehler), MetadatenErmitteln(meineSeite.getDocStruct(), "physPageNumber")
-					.trim() + ": " + meineSeite.getValue());
-		}
-	}
-
-	/**
-	 * noch für Testzweck zum direkten öffnen der richtigen Startseite 3 ================================================================
-	 */
-	private int StructSeitenErmitteln3(DocStruct inStrukturelement) {
-		MetadataType mdt = this.myPrefs.getMetadataTypeByName("physPageNumber");
-		List<? extends Metadata> listMetadaten = inStrukturelement.getAllMetadataByType(mdt);
-		if (listMetadaten == null || listMetadaten.size() == 0) {
-			return 0;
-		}
-		int rueckgabe = 0;
-		for (Metadata meineSeite : listMetadaten) {
-			rueckgabe = Integer.parseInt(meineSeite.getValue());
-		}
-		return rueckgabe;
-	}
-
-	/**
-	 * die Paginierung ändern
-	 */
-
-	public String Paginierung() {
-
-		int[] pageSelection = new int[alleSeitenAuswahl.length];
-		for (int i = 0; i < alleSeitenAuswahl.length; i++) {
-			pageSelection[i] = Integer.parseInt(alleSeitenAuswahl[i]);
-		}
-
-		Paginator.Mode mode;
-		switch (paginierungSeitenProImage) {
-		case 2:
-			mode = Paginator.Mode.COLUMNS;
-			break;
-		case 3:
-			mode = Paginator.Mode.FOLIATION;
-			break;
-		case 4:
-			mode = Paginator.Mode.RECTOVERSO;
-			break;
-		case 5:
-			mode = Paginator.Mode.RECTOVERSO_FOLIATION;
-			break;
-		default:
-			mode = Paginator.Mode.PAGES;
-		}
-
-		Paginator.Type type;
-		switch (Integer.parseInt(paginierungArt)) {
-		case 1:
-			type = Paginator.Type.ARABIC;
-			break;
-		case 2:
-			type = Paginator.Type.ROMAN;
-			break;
-		case 6:
-			type = Paginator.Type.FREETEXT;
-			break;
-		default:
-			type = Paginator.Type.UNCOUNTED;
-			break;
-		}
-
-		Paginator.Scope scope;
-		switch (paginierungAbSeiteOderMarkierung) {
-		case 1:
-			scope = Paginator.Scope.FROMFIRST;
-			break;
-		default:
-			scope = Paginator.Scope.SELECTED;
-			break;
-
-		}
-
-		try {
-			Paginator p = new Paginator().setPageSelection(pageSelection).setPagesToPaginate(alleSeitenNeu).setPaginationScope(scope)
-					.setPaginationType(type).setPaginationMode(mode).setFictitious(fictitious).setPaginationStartValue(paginierungWert);
-			p.run();
-		} catch (IllegalArgumentException iae) {
-			Helper.setFehlerMeldung("fehlerBeimEinlesen", iae.getMessage());
-		}
-
-		/*
-		 * -------------------------------- zum Schluss nochmal alle Seiten neu einlesen --------------------------------
-		 */
-		alleSeitenAuswahl = null;
-		retrieveAllImages();
-		if (!SperrungAktualisieren()) {
-			return "SperrungAbgelaufen";
-		}
-
-		return null;
-	}
-	
-	
-//	public String Paginierung() {
-//		Pagination p = new Pagination(this.alleSeitenAuswahl, this.alleSeitenNeu, this.paginierungAbSeiteOderMarkierung, this.paginierungArt,
-//				this.paginierungSeitenProImage, this.paginierungWert);
-//		String result = p.doPagination();
-//		/*
-//		 * zum Schluss nochmal alle Seiten neu einlesen
-//		 */
-//		this.alleSeitenAuswahl = null;
-//		retrieveAllImages();
-//		if (!SperrungAktualisieren()) {
-//			return "SperrungAbgelaufen";
-//		}
-//		return result;
-//	}
-
-	/**
-	 * alle Knoten des Baums expanden oder collapsen ================================================================
-	 */
-	public String TreeExpand() {
-		this.tree3.expandNodes(this.treeProperties.get("fullexpanded"));
-		return "Metadaten3links";
-	}
-
-	/*
-	 * ##################################################### ##################################################### ## ## Bilder-Anzeige ##
-	 * ##################################################### ####################################################
-	 */
-
-	public String BildBlaetternVor() {
-		BildErmitteln(1);
-		return "";
-	}
-
-	public String BildBlaetternZurueck() {
-		BildErmitteln(-1);
-		return "";
-	}
-
-	public String BildBlaettern() {
-		String parameter = Helper.getRequestParameter("Anzahl");
-		if (parameter.equals("")) {
-			parameter = "0";
-		}
-		int tempint = Integer.parseInt(parameter);
-		BildErmitteln(tempint);
-		return "";
-	}
-
-	public void rotateLeft() {
-		if (this.myImageRotation < 90) {
-			this.myImageRotation = 360;
-		}
-		this.myImageRotation = (this.myImageRotation - 90) % 360;
-		BildErmitteln(0);
-	}
-
-	public void rotateRight() {
-		this.myImageRotation = (this.myImageRotation + 90) % 360;
-		BildErmitteln(0);
-	}
-
-	public String BildGeheZu() {
-		int eingabe;
-		try {
-			eingabe = Integer.parseInt(this.bildNummerGeheZu);
-		} catch (Exception e) {
-			eingabe = this.myBildNummer;
-		}
-
-		BildErmitteln(eingabe - this.myBildNummer);
-		return "";
-	}
-
-	public String BildZoomPlus() {
-		this.myBildGroesse += 10;
-		BildErmitteln(0);
-		return "";
-	}
-
-	public String BildZoomMinus() {
-		if (this.myBildGroesse > 10) {
-			this.myBildGroesse -= 10;
-		}
-		BildErmitteln(0);
-		return "";
-	}
-
-	public String getBild() {
-		BildPruefen();
-		/* Session ermitteln */
-		FacesContext context = FacesContext.getCurrentInstance();
-		HttpSession session = (HttpSession) context.getExternalContext().getSession(false);
-		return ConfigMain.getTempImagesPath() + session.getId() + "_" + this.myBildCounter + ".png";
-	}
-
-    public List<String> getAllTifFolders() {
-		return this.allTifFolders;
-	}
-
-	public void readAllTifFolders() throws IOException, InterruptedException, SwapException, DAOException {
-		this.allTifFolders = new ArrayList<String>();
-		File dir = new File(this.myProzess.getImagesDirectory());
-
-		/* nur die _tif-Ordner anzeigen, die mit orig_ anfangen */
-		// TODO: Remove this, we have several implementions of this, use an
-		// existing one.
-		FilenameFilter filterVerz = new FilenameFilter() {
-			@Override
-			public boolean accept(File indir, String name) {
-				return (new File(indir + File.separator + name).isDirectory());
-			}
-		};
-
-		String[] verzeichnisse = dir.list(filterVerz);
-		for (int i = 0; i < verzeichnisse.length; i++) {
-			this.allTifFolders.add(verzeichnisse[i]);
-		}
-
-		if (ConfigMain.getParameter("MetsEditorDefaultSuffix", null) != null) {
-			String suffix = ConfigMain.getParameter("MetsEditorDefaultSuffix");
-			for (String directory : this.allTifFolders) {
-				if (directory.endsWith(suffix)) {
-					this.currentTifFolder = directory;
-					break;
-				}
-			}
-		}
-
-		if (!this.allTifFolders.contains(this.currentTifFolder)) {
-			this.currentTifFolder = new File(this.myProzess.getImagesTifDirectory(true)).getName();
-		}
-	}
-
-	 public void BildErmitteln(int welches) {
-	        /*
-	         * wenn die Bilder nicht angezeigt werden, brauchen wir auch das Bild nicht neu umrechnen
-	         */
-	        myLogger.trace("start BildErmitteln 1");
-	        if (!this.bildAnzeigen) {
-	            myLogger.trace("end BildErmitteln 1");
-	            return;
-	        }
-	        myLogger.trace("ocr BildErmitteln");
-	        this.ocrResult = "";
-
-	        List<String> dataList = new ArrayList<String>();
-	        myLogger.trace("dataList");
-	        //      try {
-	        dataList = this.imagehelper.getImageFiles(mydocument.getPhysicalDocStruct());
-	        myLogger.trace("dataList 2");
-	        //      } catch (InvalidImagesException e) {
-	        //          myLogger.trace("dataList error");
-	        //          myLogger.error("Images could not be read", e);
-	        //          Helper.setFehlerMeldung("images could not be read", e);
-	        //      }
-	        if (dataList == null || dataList.isEmpty()) {
-	            try {
-	                createPagination();
-	                dataList = this.imagehelper.getImageFiles(mydocument.getPhysicalDocStruct());
-	            } catch (TypeNotAllowedForParentException e) {
-	                myLogger.error(e);
-	            } catch (SwapException e) {
-	                myLogger.error(e);
-	            } catch (DAOException e) {
-	                myLogger.error(e);
-	            } catch (IOException e) {
-	                myLogger.error(e);
-	            } catch (InterruptedException e) {
-	                myLogger.error(e);
-	            }
-	        }
-	        if (dataList != null && dataList.size() > 0) {
-	            myLogger.trace("dataList not null");
-	            this.myBildLetztes = dataList.size();
-	            myLogger.trace("myBildLetztes");
-	            for (int i = 0; i < dataList.size(); i++) {
-	                myLogger.trace("file: " + i);
-	                if (this.myBild == null) {
-	                    this.myBild = dataList.get(0);
-	                }
-	                myLogger.trace("myBild: " + this.myBild);
-	                String index = dataList.get(i).substring(0, dataList.get(i).lastIndexOf("."));
-	                myLogger.trace("index: " + index);
-	                String myPicture = this.myBild.substring(0, this.myBild.lastIndexOf("."));
-	                myLogger.trace("myPicture: " + myPicture);
-	                /* wenn das aktuelle Bild gefunden ist, das neue ermitteln */
-	                if (index.equals(myPicture)) {
-	                    myLogger.trace("index == myPicture");
-	                    int pos = i + welches;
-	                    myLogger.trace("pos: " + pos);
-	                    /* aber keine Indexes ausserhalb des Array erlauben */
-	                    if (pos < 0) {
-	                        pos = 0;
-	                    }
-	                    if (pos > dataList.size() - 1) {
-	                        pos = dataList.size() - 1;
-	                    }
-	                    if (this.currentTifFolder != null) {
-	                        myLogger.trace("currentTifFolder: " + this.currentTifFolder);
-	                        try {
-	                            //                          dataList = this.imagehelper.getImageFiles(mydocument.getPhysicalDocStruct());
-	                            dataList = this.imagehelper.getImageFiles(this.myProzess, this.currentTifFolder);
-	                            if (dataList == null) {
-	                                return;
-	                            }
-	                            //
-	                        } catch (InvalidImagesException e1) {
-	                            myLogger.trace("dataList error");
-	                            myLogger.error("Images could not be read", e1);
-	                            Helper.setFehlerMeldung("images could not be read", e1);
-	                        }
-	                    }
-	                    //                  if (dataList == null) {
-	                    //                      myLogger.trace("dataList: null");
-	                    //                      return;
-	                    //                  }
-	                    /* das aktuelle tif erfassen */
-	                    if (dataList.size() > pos) {
-	                        this.myBild = dataList.get(pos);
-	                    } else {
-	                        this.myBild = dataList.get(dataList.size() - 1);
-	                    }
-	                    myLogger.trace("found myBild");
-	                    /* die korrekte Seitenzahl anzeigen */
-	                    this.myBildNummer = pos + 1;
-	                    myLogger.trace("myBildNummer: " + this.myBildNummer);
-	                    /* Pages-Verzeichnis ermitteln */
-	                    String myPfad = ConfigMain.getTempImagesPathAsCompleteDirectory();
-	                    myLogger.trace("myPfad: " + myPfad);
-	                    /*
-	                     * den Counter für die Bild-ID auf einen neuen Wert setzen, damit nichts gecacht wird
-	                     */
-	                    this.myBildCounter++;
-	                    myLogger.trace("myBildCounter: " + this.myBildCounter);
-
-	                    /* Session ermitteln */
-	                    FacesContext context = FacesContext.getCurrentInstance();
-	                    HttpSession session = (HttpSession) context.getExternalContext().getSession(false);
-	                    String mySession = session.getId() + "_" + this.myBildCounter + ".png";
-	                    myLogger.trace("facescontext");
-
-	                    /* das neue Bild zuweisen */
-	                    try {
-	                        String tiffconverterpfad = this.myProzess.getImagesDirectory() + this.currentTifFolder + File.separator + this.myBild;
-	                        myLogger.trace("tiffconverterpfad: " + tiffconverterpfad);
-	                        if (!new File(tiffconverterpfad).exists()) {
-	                            tiffconverterpfad = this.myProzess.getImagesTifDirectory(true) + this.myBild;
-	                            Helper.setFehlerMeldung("formularOrdner:TifFolders", "", "image " + this.myBild + " does not exist in folder "
-	                                    + this.currentTifFolder + ", using image from " + new File(this.myProzess.getImagesTifDirectory(true)).getName());
-	                        }
-	                        this.imagehelper.scaleFile(tiffconverterpfad, myPfad + mySession, this.myBildGroesse, this.myImageRotation);
-	                        myLogger.trace("scaleFile");
-	                    } catch (Exception e) {
-	                        Helper.setFehlerMeldung("could not found image folder", e);
-	                        myLogger.error(e);
-	                    }
-	                    break;
-	                }
-	            }
-	        }
-	        BildPruefen();
-	    }
-
-	private void BildPruefen() {
-		/* wenn bisher noch kein Bild da ist, das erste nehmen */
-		boolean exists = false;
-		try {
-			if (this.currentTifFolder != null && this.myBild != null) {
-				exists = (new File(this.myProzess.getImagesDirectory() + this.currentTifFolder + File.separator + this.myBild)).exists();
-			} 
-		} catch (Exception e) {
-			this.myBildNummer = -1;
-			myLogger.error(e);
-		}
-		/* wenn das Bild nicht existiert, den Status ändern */
-		if (!exists) {
-			this.myBildNummer = -1;
-		}
-	}
-
-	/*
-	 * ##################################################### ##################################################### ## ## Sperrung der Metadaten
-	 * aktualisieren oder prüfen ## ##################################################### ####################################################
-	 */
-
-	private boolean SperrungAktualisieren() {
-		/*
-		 * wenn die Sperrung noch aktiv ist und auch für den aktuellen Nutzer gilt, Sperrung aktualisieren
-		 */
-		if (MetadatenSperrung.isLocked(this.myProzess.getId().intValue())
-				&& this.sperrung.getLockBenutzer(this.myProzess.getId().intValue()).equals(this.myBenutzerID)) {
-			this.sperrung.setLocked(this.myProzess.getId().intValue(), this.myBenutzerID);
-			return true;
-		} else {
-			return false;
-		}
-	}
-
-	private void SperrungAufheben() {
-		if (MetadatenSperrung.isLocked(this.myProzess.getId().intValue())
-				&& this.sperrung.getLockBenutzer(this.myProzess.getId().intValue()).equals(this.myBenutzerID)) {
-			this.sperrung.setFree(this.myProzess.getId().intValue());
-		}
-	}
-
-	/*
-	 * ##################################################### ##################################################### ## ## Navigationsanweisungen ##
-	 * ##################################################### ####################################################
-	 */
-
-	/**
-	 * zurück zur Startseite, Metadaten vorher freigeben
-	 */
-	public String goMain() {
-		SperrungAufheben();
-		return "newMain";
-	}
-
-	/**
-	 * zurück gehen
-	 */
-	public String goZurueck() {
-		SperrungAufheben();
-		return this.zurueck;
-	}
-
-	/*
-	 * ##################################################### ##################################################### ## ## Transliteration bestimmter
-	 * Felder ## ##################################################### ####################################################
-	 */
-
-	public String Transliterieren() {
-		Metadata md = this.curMetadatum.getMd();
-
-		/*
-		 * -------------------------------- wenn es ein russischer Titel ist, dessen Transliterierungen anzeigen --------------------------------
-		 */
-		if (md.getType().getName().equals("RUSMainTitle")) {
-			Transliteration trans = new Transliteration();
-
-			try {
-				MetadataType mdt = this.myPrefs.getMetadataTypeByName("MainTitleTransliterated");
-				Metadata mdDin = new Metadata(mdt);
-				Metadata mdIso = new Metadata(mdt);
-				mdDin.setValue(trans.transliterate_din(md.getValue()));
-				mdIso.setValue(trans.transliterate_iso(md.getValue()));
-
-				this.myDocStruct.addMetadata(mdDin);
-				this.myDocStruct.addMetadata(mdIso);
-			} catch (MetadataTypeNotAllowedException e) {
-				myLogger.error("Fehler beim Hinzufügen der Transliterationen (MetadataTypeNotAllowedException): " + e.getMessage());
-			}
-		}
-		MetadatenalsBeanSpeichern(this.myDocStruct);
-
-		/* zum Schluss die Sperrung aktualisieren */
-		if (!SperrungAktualisieren()) {
-			return "SperrungAbgelaufen";
-		}
-		return "";
-	}
-
-	public String TransliterierenPerson() {
-		Person md = this.curPerson.getP();
-
-		/*
-		 * -------------------------------- wenn es ein russischer Autor ist, dessen Transliterierungen anlegen --------------------------------
-		 */
-		if (md.getRole().equals("Author")) {
-			Transliteration trans = new Transliteration();
-			try {
-				MetadataType mdtDin = this.myPrefs.getMetadataTypeByName("AuthorTransliteratedDIN");
-				MetadataType mdtIso = this.myPrefs.getMetadataTypeByName("AuthorTransliteratedISO");
-				Person mdDin = new Person(mdtDin);
-				Person mdIso = new Person(mdtIso);
-
-				mdDin.setFirstname(trans.transliterate_din(md.getFirstname()));
-				mdDin.setLastname(trans.transliterate_din(md.getLastname()));
-				mdIso.setFirstname(trans.transliterate_iso(md.getFirstname()));
-				mdIso.setLastname(trans.transliterate_iso(md.getLastname()));
-				mdDin.setRole("AuthorTransliteratedDIN");
-				mdIso.setRole("AuthorTransliteratedISO");
-
-				this.myDocStruct.addPerson(mdDin);
-				this.myDocStruct.addPerson(mdIso);
-			} catch (MetadataTypeNotAllowedException e) {
-				myLogger.error("Fehler beim Hinzufügen der Transliterationen (MetadataTypeNotAllowedException): " + e.getMessage());
-			}
-		}
-		MetadatenalsBeanSpeichern(this.myDocStruct);
-
-		/* zum Schluss die Sperrung aktualisieren */
-		if (!SperrungAktualisieren()) {
-			return "SperrungAbgelaufen";
-		}
-		return "";
-	}
-
-	/*
-	 * ##################################################### ##################################################### ## ## aus einer Liste von PPNs
-	 * Strukturelemente aus dem Opac ## holen und dem aktuellen Strukturelement unterordnen ## #####################################################
-	 * ####################################################
-	 */
-
-	/**
-	 * mehrere PPNs aus dem Opac abfragen und dem aktuellen Strukturelement unterordnen
-	 * ================================================================
-	 */
-	public String AddAdditionalOpacPpns() {
-		StringTokenizer tokenizer = new StringTokenizer(this.additionalOpacPpns, "\r\n");
-		while (tokenizer.hasMoreTokens()) {
-			String tok = tokenizer.nextToken();
-			try {
-                ConfigOpacCatalogue coc = new ConfigOpac().getCatalogueByName(opacKatalog);
-                IOpacPlugin iopac = (IOpacPlugin) PluginLoader.getPluginByTitle(PluginType.Opac, coc.getOpacType());
-
-                Fileformat addrdf = iopac.search(this.opacSuchfeld, tok, coc, this.myPrefs);
-				if (addrdf != null) {
-					this.myDocStruct.addChild(addrdf.getDigitalDocument().getLogicalDocStruct());
-					MetadatenalsTree3Einlesen1();
-				} else {
-					Helper.setMeldung(null, "Opac abgefragt: ", "kein Ergebnis");
-				}
-			} catch (Exception e) {
-			}
-		}
-		return "Metadaten3links";
-	}
-
-	/**
-	 * eine PPN aus dem Opac abfragen und dessen Metadaten dem aktuellen Strukturelement zuweisen
-	 * ================================================================
-	 */
-	public String AddMetadaFromOpacPpn() {
-		StringTokenizer tokenizer = new StringTokenizer(this.additionalOpacPpns, "\r\n");
-		while (tokenizer.hasMoreTokens()) {
-			String tok = tokenizer.nextToken();
-			try {
-                ConfigOpacCatalogue coc = new ConfigOpac().getCatalogueByName(opacKatalog);
-                IOpacPlugin iopac = (IOpacPlugin) PluginLoader.getPluginByTitle(PluginType.Opac, coc.getOpacType());
-                Fileformat addrdf = iopac.search(this.opacSuchfeld, tok, coc, this.myPrefs);
-				if (addrdf != null) {
-
-					/* die Liste aller erlaubten Metadatenelemente erstellen */
-					List<String> erlaubte = new ArrayList<String>();
-					for (Iterator<MetadataType> it = this.myDocStruct.getAddableMetadataTypes().iterator(); it.hasNext();) {
-						MetadataType mt = it.next();
-						erlaubte.add(mt.getName());
-					}
-
-					/*
-					 * wenn der Metadatentyp in der Liste der erlaubten Typen, dann hinzufügen
-					 */
-					for (Iterator<Metadata> it = addrdf.getDigitalDocument().getLogicalDocStruct().getAllMetadata().iterator(); it.hasNext();) {
-						Metadata m = it.next();
-						if (erlaubte.contains(m.getType().getName())) {
-							this.myDocStruct.addMetadata(m);
-						}
-					}
-					
-                    for (Iterator<Person> it = addrdf.getDigitalDocument().getLogicalDocStruct().getAllPersons().iterator(); it.hasNext();) {
-                        Person m = it.next();
-                        if (erlaubte.contains(m.getType().getName())) {
-                            this.myDocStruct.addPerson(m);
-                        }
-                    }
-
-					MetadatenalsTree3Einlesen1();
-				} else {
-					Helper.setMeldung(null, "Opac abgefragt: ", "kein Ergebnis");
-				}
-			} catch (Exception e) {
-
-			}
-		}
-		MetadatenalsBeanSpeichern(this.myDocStruct);
-		this.modusAnsicht = "Metadaten";
-		return "";
-	}
-
-	/*
-	 * ##################################################### ##################################################### ## ## Metadatenvalidierung ##
-	 * ##################################################### ####################################################
-	 */
-
-	public void Validate() {
-		MetadatenVerifizierung mv = new MetadatenVerifizierung();
-		mv.validate(this.gdzfile, this.myPrefs, this.myProzess);
-		MetadatenalsBeanSpeichern(this.myDocStruct);
-	}
-
-	/*
-	 * ##################################################### ##################################################### ## ## Auswahl der Seiten über Ajax
-	 * ## ##################################################### ####################################################
-	 */
-
-	public String getAjaxSeiteStart() {
-		return this.ajaxSeiteStart;
-	}
-
-	public void setAjaxSeiteStart(String ajaxSeiteStart) {
-		this.ajaxSeiteStart = ajaxSeiteStart;
-	}
-
-	public String getAjaxSeiteEnde() {
-		return this.ajaxSeiteEnde;
-	}
-
-	public void setAjaxSeiteEnde(String ajaxSeiteEnde) {
-		this.ajaxSeiteEnde = ajaxSeiteEnde;
-	}
-
-	public String getPagesEnd() {
-		return this.pagesEnd;
-	}
-
-	public String getPagesStart() {
-		return this.pagesStart;
-	}
-
-	public void setPagesEnd(String pagesEnd) {
-		this.pagesEnd = pagesEnd;
-	}
-
-	public void setPagesStart(String pagesStart) {
-		this.pagesStart = pagesStart;
-	}
-
-	public void CurrentStartpage() {
-		for (int i = 0; i < this.alleSeiten.length; i++) {
-			SelectItem si = this.alleSeiten[i];
-			if (si.getValue().equals(String.valueOf(this.pageNumber))) {
-				this.pagesStart = si.getLabel();
-			}
-		}
-	}
-
-	public void CurrentEndpage() {
-		for (int i = 0; i < this.alleSeiten.length; i++) {
-			SelectItem si = this.alleSeiten[i];
-			if (si.getValue().equals(String.valueOf(this.pageNumber))) {
-				this.pagesEnd = si.getLabel();
-			}
-		}
-	}
-
-	private int pageNumber = 0;
-
-	public int getPageNumber() {
-		return this.pageNumber;
-	}
-
-	public void setPageNumber(int pageNumber) {
-		this.pageNumber = pageNumber - 1;
-
-	}
-
-	public List<String> getAjaxAlleSeiten(String prefix) {
-		myLogger.debug("Ajax-Liste abgefragt");
-		List<String> li = new ArrayList<String>();
-		if (this.alleSeiten != null && this.alleSeiten.length > 0) {
-			for (int i = 0; i < this.alleSeiten.length; i++) {
-				SelectItem si = this.alleSeiten[i];
-				if (si.getLabel().contains(prefix)) {
-					li.add(si.getLabel());
-				}
-			}
-		}
-		return li;
-	}
-
-	/**
-	 * die Seiten über die Ajax-Felder festlegen ================================================================
-	 */
-	public void AjaxSeitenStartUndEndeSetzen() {
-		boolean startseiteOk = false;
-		boolean endseiteOk = false;
-
-		/*
-		 * alle Seiten durchlaufen und prüfen, ob die eingestellte Seite überhaupt existiert
-		 */
-		for (int i = 0; i < this.alleSeiten.length; i++) {
-			SelectItem si = this.alleSeiten[i];
-			if (si.getLabel().equals(this.ajaxSeiteStart)) {
-				startseiteOk = true;
-				this.alleSeitenAuswahl_ersteSeite = (String) si.getValue();
-			}
-			if (si.getLabel().equals(this.ajaxSeiteEnde)) {
-				endseiteOk = true;
-				this.alleSeitenAuswahl_letzteSeite = (String) si.getValue();
-			}
-		}
-
-		/* wenn die Seiten ok sind */
-		if (startseiteOk && endseiteOk) {
-			SeitenStartUndEndeSetzen();
-		} else {
-			Helper.setFehlerMeldung("Selected image(s) unavailable");
-		}
-	}
-
-	/**
-	 * die erste und die letzte Seite festlegen und alle dazwischen zuweisen ================================================================
-	 */
-	public String SeitenStartUndEndeSetzen() {
-		if (!SperrungAktualisieren()) {
-			return "SperrungAbgelaufen";
-		}
-		int anzahlAuswahl = Integer.parseInt(this.alleSeitenAuswahl_letzteSeite) - Integer.parseInt(this.alleSeitenAuswahl_ersteSeite) + 1;
-		if (anzahlAuswahl > 0) {
-			/* alle bisher zugewiesenen Seiten entfernen */
-			this.myDocStruct.getAllToReferences().clear();
-			int zaehler = 0;
-			while (zaehler < anzahlAuswahl) {
-				this.myDocStruct.addReferenceTo(this.alleSeitenNeu[Integer.parseInt(this.alleSeitenAuswahl_ersteSeite) + zaehler].getMd()
-						.getDocStruct(), "logical_physical");
-				zaehler++;
-			}
-		}
-		StructSeitenErmitteln(this.myDocStruct);
-		return null;
-	}
-
-	/**
-	 * die erste und die letzte Seite festlegen und alle dazwischen zuweisen ================================================================
-	 */
-
-	public String SeitenVonChildrenUebernehmen() {
-		if (!SperrungAktualisieren()) {
-			return "SperrungAbgelaufen";
-		}
-
-		/* alle Kinder des aktuellen DocStructs durchlaufen */
-		this.myDocStruct.getAllReferences("to").removeAll(this.myDocStruct.getAllReferences("to"));
-		if (this.myDocStruct.getAllChildren() != null) {
-			for (Iterator<DocStruct> iter = this.myDocStruct.getAllChildren().iterator(); iter.hasNext();) {
-				DocStruct child = iter.next();
-				List<Reference> childRefs = child.getAllReferences("to");
-				for (Reference toAdd : childRefs) {
-					boolean match = false;
-					for (Reference ref : this.myDocStruct.getAllReferences("to")) {
-						if (ref.getTarget().equals(toAdd.getTarget())) {
-							match = true;
-							break;
-						}
-					}
-					if (!match) {
-						this.myDocStruct.getAllReferences("to").add(toAdd);
-					}
-
-				}
-			}
-		}
-		StructSeitenErmitteln(this.myDocStruct);
-		return null;
-	}
-
-	/**
-	 * die erste und die letzte Seite festlegen und alle dazwischen zuweisen ================================================================
-	 */
-	public String BildErsteSeiteAnzeigen() {
-        //        this.bildAnzeigen = true;
-        //        if (this.treeProperties.get("showpagesasajax")) {
-        //            for (int i = 0; i < this.alleSeiten.length; i++) {
-        //                SelectItem si = this.alleSeiten[i];
-        //                if (si.getLabel().equals(this.ajaxSeiteStart)) {
-        //                    this.alleSeitenAuswahl_ersteSeite = (String) si.getValue();
-        //                    break;
-        //                }
-        //            }
-        //        }
-        //        try {
-        //            int pageNumber = Integer.parseInt(this.alleSeitenAuswahl_ersteSeite) - this.myBildNummer + 1;
-        //            BildErmitteln(pageNumber);
-        myBild = null;
-        BildErmitteln(0);
-        //        } catch (Exception e) {
-        //
-        //        }
-		return "";
-	}
-
-	/**
-	 * die erste und die letzte Seite festlegen und alle dazwischen zuweisen ================================================================
-	 */
-	public String BildLetzteSeiteAnzeigen() {
-		this.bildAnzeigen = true;
-		if (this.treeProperties.get("showpagesasajax")) {
-			for (int i = 0; i < this.alleSeiten.length; i++) {
-				SelectItem si = this.alleSeiten[i];
-				if (si.getLabel().equals(this.ajaxSeiteEnde)) {
-					this.alleSeitenAuswahl_letzteSeite = (String) si.getValue();
-					break;
-				}
-			}
-		}
-		try {
-			int pageNumber = Integer.parseInt(this.alleSeitenAuswahl_letzteSeite) - this.myBildNummer + 1;
-			BildErmitteln(pageNumber);
-		} catch (Exception e) {
-
-		}
-		return "";
-	}
-
-	/**
-	 * ausgewählte Seiten dem aktuellen Strukturelement hinzufügen ================================================================
-	 */
-	public String SeitenHinzu() {
-		/* alle markierten Seiten durchlaufen */
-		for (int i = 0; i < this.alleSeitenAuswahl.length; i++) {
-			int aktuelleID = Integer.parseInt(this.alleSeitenAuswahl[i]);
-
-			boolean schonEnthalten = false;
-
-			/*
-			 * wenn schon References vorhanden, prüfen, ob schon enthalten, erst dann zuweisen
-			 */
-			if (this.myDocStruct.getAllToReferences("logical_physical") != null) {
-				for (Iterator<Reference> iter = this.myDocStruct.getAllToReferences("logical_physical").iterator(); iter.hasNext();) {
-					Reference obj = iter.next();
-					if (obj.getTarget() == this.alleSeitenNeu[aktuelleID].getMd().getDocStruct()) {
-						schonEnthalten = true;
-						break;
-					}
-				}
-			}
-
-			if (!schonEnthalten) {
-				this.myDocStruct.addReferenceTo(this.alleSeitenNeu[aktuelleID].getMd().getDocStruct(), "logical_physical");
-			}
-		}
-		StructSeitenErmitteln(this.myDocStruct);
-		this.alleSeitenAuswahl = null;
-		if (!SperrungAktualisieren()) {
-			return "SperrungAbgelaufen";
-		}
-		return null;
-	}
-
-	/**
-	 * ausgewählte Seiten aus dem Strukturelement entfernen ================================================================
-	 */
-	public String SeitenWeg() {
-		for (int i = 0; i < this.structSeitenAuswahl.length; i++) {
-			int aktuelleID = Integer.parseInt(this.structSeitenAuswahl[i]);
-			this.myDocStruct.removeReferenceTo(this.structSeitenNeu[aktuelleID].getMd().getDocStruct());
-		}
-		StructSeitenErmitteln(this.myDocStruct);
-		this.structSeitenAuswahl = null;
-		if (!SperrungAktualisieren()) {
-			return "SperrungAbgelaufen";
-		}
-		return null;
-	}
-
-	/*
-	 * ##################################################### ##################################################### ## ## OCR ##
-	 * ##################################################### ####################################################
-	 */
-
-	public boolean isShowOcrButton() {
-		return ConfigMain.getBooleanParameter("showOcrButton");
-	}
-
-	public void showOcrResult() {
-		String myOcrUrl = getOcrBasisUrl(this.myBildNummer);
-		HttpClient client = new HttpClient();
-		GetMethod method = new GetMethod(myOcrUrl);
-		try {
-			int statusCode = client.executeMethod(method);
-			if (statusCode != HttpStatus.SC_OK) {
-				this.ocrResult = "HttpStatus nicht ok";
-				return;
-			}
-			this.ocrResult = method.getResponseBodyAsString();
-		} catch (HttpException e) {
-			this.ocrResult = "Fatal protocol violation: " + e.getMessage();
-		} catch (IOException e) {
-			this.ocrResult = "Fatal transport error: " + e.getMessage();
-		} finally {
-			method.releaseConnection();
-		}
-	}
-
-	public String getOcrResult() {
-		return this.ocrResult;
-	}
-
-	public String getOcrAcdress() {
-		int startseite = -1;
-		int endseite = -1;
-		if (this.structSeiten != null) {
-			for (int i = 0; i < this.structSeiten.length; i++) {
-				SelectItem si = this.structSeiten[i];
-				int temp = Integer.parseInt(si.getLabel().substring(0, si.getLabel().indexOf(":")));
-				if (startseite == -1 || startseite > temp) {
-					startseite = temp;
-				}
-				if (endseite == -1 || endseite < temp) {
-					endseite = temp;
-				}
-			}
-		}
-		return getOcrBasisUrl(startseite, endseite);
-	}
-
-	private String getOcrBasisUrl(int... seiten) {
-		String url = ConfigMain.getParameter("ocrUrl");
-		VariableReplacer replacer = new VariableReplacer(this.mydocument, this.myPrefs, this.myProzess, null);
-		url = replacer.replace(url);
-		url += "/&imgrange=" + seiten[0];
-		if (seiten.length > 1) {
-			url += "-" + seiten[1];
-		}
-		return url;
-	}
-
-	/*
-	 * ##################################################### ##################################################### ## ## Getter und Setter ##
-	 * ##################################################### ####################################################
-	 */
-
-	public int getBildNummer() {
-		return this.myBildNummer;
-	}
-
-	public void setBildNummer(int inBild) {
-	}
-
-	public int getBildLetztes() {
-		return this.myBildLetztes;
-	}
-
-	public int getBildGroesse() {
-		return this.myBildGroesse;
-	}
-
-	public void setBildGroesse(int myBildGroesse) {
-		this.myBildGroesse = myBildGroesse;
-	}
-
-	public String getTempTyp() {
-		if (this.selectedMetadatum == null) {
-			getAddableMetadataTypes();
-			this.selectedMetadatum = this.tempMetadatumList.get(0);
-		}
-		return this.selectedMetadatum.getMd().getType().getName();
-	}
-
-	public MetadatumImpl getSelectedMetadatum() {
-		return this.selectedMetadatum;
-	}
-
-	public void setSelectedMetadatum(MetadatumImpl newMeta) {
-		this.selectedMetadatum = newMeta;
-	}
-
-	public void setTempTyp(String tempTyp) {
-		MetadataType mdt = this.myPrefs.getMetadataTypeByName(tempTyp);
-		try {
->>>>>>> 53a91228
 			Metadata md = new Metadata(mdt);
 			this.selectedMetadatum = new MetadatumImpl(md, this.myMetadaten.size() + 1, this.myPrefs, this.myProzess);
 		} catch (MetadataTypeNotAllowedException e) {
@@ -4576,34 +2836,15 @@
         }
 
         alleSeitenAuswahl = null;
-<<<<<<< HEAD
-        myBildLetztes = mydocument.getPhysicalDocStruct().getAllChildren().size();
-=======
         if (mydocument.getPhysicalDocStruct().getAllChildren() != null) {
             myBildLetztes = mydocument.getPhysicalDocStruct().getAllChildren().size();
         } else {
             myBildLetztes = 0;
         }
->>>>>>> 53a91228
 
         allPages = mydocument.getPhysicalDocStruct().getAllChildren();
 
         int currentPhysicalOrder = 1;
-<<<<<<< HEAD
-        MetadataType mdt = this.myPrefs.getMetadataTypeByName("physPageNumber");
-        for (DocStruct page : allPages) {
-            List<? extends Metadata> pageNoMetadata = page.getAllMetadataByType(mdt);
-            if (pageNoMetadata == null || pageNoMetadata.size() == 0) {
-                currentPhysicalOrder++;
-                break;
-            }
-            for (Metadata pageNo : pageNoMetadata) {
-                pageNo.setValue(String.valueOf(currentPhysicalOrder));
-            }
-            currentPhysicalOrder++;
-        }
-
-=======
         if (allPages != null) {
             MetadataType mdt = this.myPrefs.getMetadataTypeByName("physPageNumber");
             for (DocStruct page : allPages) {
@@ -4618,7 +2859,6 @@
                 currentPhysicalOrder++;
             }
         }
->>>>>>> 53a91228
         retrieveAllImages();
 
         // current image was deleted, load first image
